<<<<<<< HEAD
<?xml version="1.0" encoding="UTF-8"?>
<!-- $Id: worldwind.layers.xml 733 2012-09-02 17:15:09Z dcollins $ -->
<!-- This document specifies the initial layers to load in World Wind -->
<!-- This list can be overridden by specifying an alternate list in worldwind.xml, or by specifying an -->
<!-- alternate configuration document -->
<!-- See the javadoc for the Configuration class for details -->
<LayerList>
    <Layer
        className="gov.nasa.worldwind.layers.SkyGradientLayer"
        title="Sky" />
    <Layer className="gov.nasa.worldwind.layers.Earth.BMNGOneImage" >
        <!-- Individual properties can be specified within Layer entries, like this: -->
        <Property
            name="MinActiveAltitude"
            value="3e5" />
    </Layer>
    <Layer
        actuate="onLoad"
        href="config/Earth/BMNGWMSLayer.xml" />
    <Layer
        actuate="onRequest"
        href="config/Earth/LandsatI3WMSLayer.xml" />
    <!--
          <Layer
        actuate="onRequest"
        href="config/Earth/MSVirtualEarthAerialLayer.xml" />

    -->
    <Layer
        actuate="onRequest"
        className="gov.nasa.worldwind.layers.WorldMapLayer"
        title="World Map" />
    <Layer
        actuate="onRequest"
        className="gov.nasa.worldwind.layers.CompassLayer"
        title="Compass" />
    <Layer
        actuate="onRequest"
        className="gov.nasa.worldwind.layers.ScalebarLayer"
        title="Scale Bar" />
=======
<?xml version="1.0" encoding="UTF-8"?>
<!-- $Id: worldwind.layers.xml 733 2012-09-02 17:15:09Z dcollins $ -->
<!-- This document specifies the initial layers to load in World Wind -->
<!-- This list can be overridden by specifying an alternate list in worldwind.xml, or by specifying an -->
<!-- alternate configuration document -->
<!-- See the javadoc for the Configuration class for details -->
<LayerList>
    <Layer
        className="gov.nasa.worldwind.layers.SkyGradientLayer"
        title="Sky" />
    <Layer className="gov.nasa.worldwind.layers.Earth.BMNGOneImage" >
        <!-- Individual properties can be specified within Layer entries, like this: -->
        <Property
            name="MinActiveAltitude"
            value="3e5" />
    </Layer>
    <Layer
        actuate="onLoad"
        href="config/Earth/BMNGWMSLayer.xml" />
    <Layer
        actuate="onRequest"
        href="config/Earth/LandsatI3WMSLayer.xml" />
    <Layer
        actuate="onRequest"
        href="config/Earth/GeoserverEtc1Test.xml" />
    <Layer
        actuate="onRequest"
        href="config/Earth/BlackMarbleMapserverEtc1Test.xml" />
    <!--<Layer href="config/Earth/MSVirtualEarthAerialLayer.xml" 
        actuate="onRequest"/>    -->
    <Layer
        actuate="onRequest"
        className="gov.nasa.worldwind.layers.WorldMapLayer"
        title="World Map" />
    <Layer
        actuate="onRequest"
        className="gov.nasa.worldwind.layers.CompassLayer"
        title="Compass" />
    <Layer
        actuate="onRequest"
        className="gov.nasa.worldwind.layers.ScalebarLayer"
        title="Scale Bar" /> 
>>>>>>> 1d1f46d8
</LayerList><|MERGE_RESOLUTION|>--- conflicted
+++ resolved
@@ -1,86 +1,39 @@
-<<<<<<< HEAD
-<?xml version="1.0" encoding="UTF-8"?>
-<!-- $Id: worldwind.layers.xml 733 2012-09-02 17:15:09Z dcollins $ -->
-<!-- This document specifies the initial layers to load in World Wind -->
-<!-- This list can be overridden by specifying an alternate list in worldwind.xml, or by specifying an -->
-<!-- alternate configuration document -->
-<!-- See the javadoc for the Configuration class for details -->
-<LayerList>
-    <Layer
-        className="gov.nasa.worldwind.layers.SkyGradientLayer"
-        title="Sky" />
-    <Layer className="gov.nasa.worldwind.layers.Earth.BMNGOneImage" >
-        <!-- Individual properties can be specified within Layer entries, like this: -->
-        <Property
-            name="MinActiveAltitude"
-            value="3e5" />
-    </Layer>
-    <Layer
-        actuate="onLoad"
-        href="config/Earth/BMNGWMSLayer.xml" />
-    <Layer
-        actuate="onRequest"
-        href="config/Earth/LandsatI3WMSLayer.xml" />
-    <!--
-          <Layer
-        actuate="onRequest"
-        href="config/Earth/MSVirtualEarthAerialLayer.xml" />
-
-    -->
-    <Layer
-        actuate="onRequest"
-        className="gov.nasa.worldwind.layers.WorldMapLayer"
-        title="World Map" />
-    <Layer
-        actuate="onRequest"
-        className="gov.nasa.worldwind.layers.CompassLayer"
-        title="Compass" />
-    <Layer
-        actuate="onRequest"
-        className="gov.nasa.worldwind.layers.ScalebarLayer"
-        title="Scale Bar" />
-=======
-<?xml version="1.0" encoding="UTF-8"?>
-<!-- $Id: worldwind.layers.xml 733 2012-09-02 17:15:09Z dcollins $ -->
-<!-- This document specifies the initial layers to load in World Wind -->
-<!-- This list can be overridden by specifying an alternate list in worldwind.xml, or by specifying an -->
-<!-- alternate configuration document -->
-<!-- See the javadoc for the Configuration class for details -->
-<LayerList>
-    <Layer
-        className="gov.nasa.worldwind.layers.SkyGradientLayer"
-        title="Sky" />
-    <Layer className="gov.nasa.worldwind.layers.Earth.BMNGOneImage" >
-        <!-- Individual properties can be specified within Layer entries, like this: -->
-        <Property
-            name="MinActiveAltitude"
-            value="3e5" />
-    </Layer>
-    <Layer
-        actuate="onLoad"
-        href="config/Earth/BMNGWMSLayer.xml" />
-    <Layer
-        actuate="onRequest"
-        href="config/Earth/LandsatI3WMSLayer.xml" />
-    <Layer
-        actuate="onRequest"
-        href="config/Earth/GeoserverEtc1Test.xml" />
-    <Layer
-        actuate="onRequest"
-        href="config/Earth/BlackMarbleMapserverEtc1Test.xml" />
-    <!--<Layer href="config/Earth/MSVirtualEarthAerialLayer.xml" 
-        actuate="onRequest"/>    -->
-    <Layer
-        actuate="onRequest"
-        className="gov.nasa.worldwind.layers.WorldMapLayer"
-        title="World Map" />
-    <Layer
-        actuate="onRequest"
-        className="gov.nasa.worldwind.layers.CompassLayer"
-        title="Compass" />
-    <Layer
-        actuate="onRequest"
-        className="gov.nasa.worldwind.layers.ScalebarLayer"
-        title="Scale Bar" /> 
->>>>>>> 1d1f46d8
+<?xml version="1.0" encoding="UTF-8"?>
+<!-- $Id: worldwind.layers.xml 733 2012-09-02 17:15:09Z dcollins $ -->
+<!-- This document specifies the initial layers to load in World Wind -->
+<!-- This list can be overridden by specifying an alternate list in worldwind.xml, or by specifying an -->
+<!-- alternate configuration document -->
+<!-- See the javadoc for the Configuration class for details -->
+<LayerList>
+    <Layer
+        className="gov.nasa.worldwind.layers.SkyGradientLayer"
+        title="Sky" />
+    <Layer className="gov.nasa.worldwind.layers.Earth.BMNGOneImage" >
+        <!-- Individual properties can be specified within Layer entries, like this: -->
+        <Property
+            name="MinActiveAltitude"
+            value="3e5" />
+    </Layer>
+    <Layer
+        actuate="onLoad"
+        href="config/Earth/BMNGWMSLayer.xml" />
+    <Layer
+        actuate="onRequest"
+        href="config/Earth/LandsatI3WMSLayer.xml" />
+   <!--  <Layer actuate="onRequest" href="config/Earth/GeoserverEtc1Test.xml" /> 
+         <Layer actuate="onRequest" href="config/Earth/BlackMarbleMapserverEtc1Test.xml" /> 
+         <Layer href="config/Earth/MSVirtualEarthAerialLayer.xml" actuate="onRequest"/> 
+      -->
+    <Layer
+        actuate="onRequest"
+        className="gov.nasa.worldwind.layers.WorldMapLayer"
+        title="World Map" />
+    <Layer
+        actuate="onRequest"
+        className="gov.nasa.worldwind.layers.CompassLayer"
+        title="Compass" />
+    <Layer
+        actuate="onRequest"
+        className="gov.nasa.worldwind.layers.ScalebarLayer"
+        title="Scale Bar" />
 </LayerList>