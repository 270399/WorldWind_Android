--- conflicted
+++ resolved
@@ -3,21 +3,15 @@
     package="gov.nasa.worldwind"
     android:versionCode="1"
     android:versionName="1.0" >
-    
     <!-- Specify that World Wind Android applications require SDK Platform Android 4.0.3, API 15. -->
     <uses-sdk
         android:minSdkVersion="15"
-<<<<<<< HEAD
-        android:targetSdkVersion="18" />
-=======
         android:targetSdkVersion="19" />
-    
->>>>>>> 1d1f46d8
     <!-- Specify all of the Android features that World Wind requires: OpenGL ES 2.0. -->
-    <uses-feature android:glEsVersion="0x00020000" android:required="true" />
-    
+    <uses-feature
+        android:glEsVersion="0x00020000"
+        android:required="true" />
     <supports-gl-texture android:name="GL_OES_compressed_ETC1_RGB8_texture" />
-    
     <!-- Specify all of the Android permissions that World Wind requires: internet. -->
     <uses-permission android:name="android.permission.INTERNET" />
     <application android:allowBackup="true" >
