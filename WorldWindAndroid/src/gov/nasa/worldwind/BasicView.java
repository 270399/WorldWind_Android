--- conflicted
+++ resolved
@@ -4,14 +4,17 @@
  */
 package gov.nasa.worldwind;
 
-import android.animation.Animator;
-import android.animation.ValueAnimator;
-import android.graphics.Point;
 import gov.nasa.worldwind.animation.AngleEvaluator;
 import gov.nasa.worldwind.animation.DoubleEvaluator;
 import gov.nasa.worldwind.animation.PositionEvaluator;
 import gov.nasa.worldwind.avlist.AVKey;
-import gov.nasa.worldwind.geom.*;
+import gov.nasa.worldwind.geom.Angle;
+import gov.nasa.worldwind.geom.Frustum;
+import gov.nasa.worldwind.geom.Line;
+import gov.nasa.worldwind.geom.Matrix;
+import gov.nasa.worldwind.geom.Position;
+import gov.nasa.worldwind.geom.Rect;
+import gov.nasa.worldwind.geom.Vec4;
 import gov.nasa.worldwind.globes.Globe;
 import gov.nasa.worldwind.render.DrawContext;
 import gov.nasa.worldwind.util.Logging;
@@ -20,9 +23,11 @@
 import gov.nasa.worldwind.view.OrbitViewCollisionSupport;
 import gov.nasa.worldwind.view.OrbitViewLimits;
 import gov.nasa.worldwind.view.ViewPropertyLimits;
-
 import java.util.HashMap;
 import java.util.Map;
+import android.animation.Animator;
+import android.animation.ValueAnimator;
+import android.graphics.Point;
 
 /**
  * Edited By: Nicola Dorigatti, Trilogis
@@ -31,532 +36,6 @@
  * @version $Id: BasicView.java 851 2012-10-12 19:04:20Z dcollins $
  */
 public class BasicView extends WWObjectImpl implements View {
-<<<<<<< HEAD
-    // TODO: add documentation to all public methods
-
-    // TODO: make configurable
-    protected static final double MINIMUM_NEAR_DISTANCE = 2;
-    protected static final double MINIMUM_FAR_DISTANCE = 100;
-
-    protected static final double NUM_FRAME_ANIMATION = 1000;
-    protected static final double NUM_FRAME_STATIC_ANIMATION = 100;
-
-    // View representation
-    protected Matrix modelview = Matrix.fromIdentity();
-    protected Matrix modelviewInv = Matrix.fromIdentity();
-    protected Matrix modelviewTranspose = Matrix.fromIdentity();
-    protected Matrix projection = Matrix.fromIdentity();
-    protected Matrix modelviewProjection = Matrix.fromIdentity();
-    protected Rect viewport = new Rect();
-    protected Frustum frustum = new Frustum();
-    protected Frustum frustumInModelCoords = new Frustum();
-    /** The field of view in degrees. */
-    protected Angle fieldOfView = Angle.fromDegrees(45);
-    protected double nearClipDistance = MINIMUM_NEAR_DISTANCE;
-    protected double farClipDistance = MINIMUM_FAR_DISTANCE;
-
-    protected Vec4 eyePoint = new Vec4();
-    protected Position eyePosition = new Position();
-    protected Position lookAtPosition = new Position();
-    protected double range;
-    protected Angle heading = new Angle();
-    protected Angle tilt = new Angle();
-    protected Angle roll = new Angle();
-
-    // Temporary property used to avoid constant allocation of Line objects during repeated calls to
-    // computePositionFromScreenPoint.
-    protected Line line = new Line();
-
-    public BasicView() {
-        this.lookAtPosition.setDegrees(Configuration.getDoubleValue(AVKey.INITIAL_LATITUDE, 0.0), Configuration.getDoubleValue(AVKey.INITIAL_LONGITUDE, 0.0), 0.0);
-        this.range = Configuration.getDoubleValue(AVKey.INITIAL_ALTITUDE, 0.0);
-    }
-
-    /** {@inheritDoc} */
-    public Matrix getModelviewMatrix() {
-        return this.modelview;
-    }
-
-    /** {@inheritDoc} */
-    public Matrix getProjectionMatrix() {
-        return this.projection;
-    }
-
-    /** {@inheritDoc} */
-    public Matrix getModelviewProjectionMatrix() {
-        return this.modelviewProjection;
-    }
-
-    /** {@inheritDoc} */
-    public Rect getViewport() {
-        return this.viewport;
-    }
-
-    /** {@inheritDoc} */
-    public Frustum getFrustum() {
-        return this.frustum;
-    }
-
-    /** {@inheritDoc} */
-    public Frustum getFrustumInModelCoordinates() {
-        return this.frustumInModelCoords;
-    }
-
-    /** {@inheritDoc} */
-    public Angle getFieldOfView() {
-        return this.fieldOfView;
-    }
-
-    /** {@inheritDoc} */
-    public void setFieldOfView(Angle fieldOfView) {
-        if (fieldOfView == null) {
-            String msg = Logging.getMessage("nullValue.FieldOfViewIsNull");
-            Logging.error(msg);
-            throw new IllegalArgumentException(msg);
-        }
-
-        this.fieldOfView.set(fieldOfView);
-    }
-
-    /** {@inheritDoc} */
-    public double getNearClipDistance() {
-        return this.nearClipDistance;
-    }
-
-    /** {@inheritDoc} */
-    public double getFarClipDistance() {
-        return this.farClipDistance;
-    }
-
-    /** {@inheritDoc} */
-    public boolean project(Vec4 modelPoint, Vec4 result) {
-        if (modelPoint == null) {
-            String msg = Logging.getMessage("nullValue.ModelPointIsNull");
-            Logging.error(msg);
-            throw new IllegalArgumentException(msg);
-        }
-
-        if (result == null) {
-            String msg = Logging.getMessage("nullValue.ResultIsNull");
-            Logging.error(msg);
-            throw new IllegalArgumentException(msg);
-        }
-
-        return WWMath.project(modelPoint.x, modelPoint.y, modelPoint.z, this.modelviewProjection, this.viewport, result);
-    }
-
-    /** {@inheritDoc} */
-    public boolean unProject(Vec4 screenPoint, Vec4 result) {
-        if (screenPoint == null) {
-            String msg = Logging.getMessage("nullValue.ScreenPointIsNull");
-            Logging.error(msg);
-            throw new IllegalArgumentException(msg);
-        }
-
-        if (result == null) {
-            String msg = Logging.getMessage("nullValue.ResultIsNull");
-            Logging.error(msg);
-            throw new IllegalArgumentException(msg);
-        }
-
-        return WWMath.unProject(screenPoint.z, screenPoint.y, screenPoint.z, this.modelviewProjection, this.viewport, result);
-    }
-
-    /** {@inheritDoc} */
-    public boolean computeRayFromScreenPoint(Point point, Line result) {
-        if (point == null) {
-            String msg = Logging.getMessage("nullValue.PointIsNull");
-            Logging.error(msg);
-            throw new IllegalArgumentException(msg);
-        }
-
-        if (result == null) {
-            String msg = Logging.getMessage("nullValue.ResultIsNull");
-            Logging.error(msg);
-            throw new IllegalArgumentException(msg);
-        }
-
-        double yInGLCoords = this.viewport.y + (this.viewport.height - point.y);
-        return WWMath.computeRayFromScreenPoint(point.x, yInGLCoords, this.modelview, this.projection, this.viewport, result);
-    }
-
-    /** {@inheritDoc} */
-    public boolean computePositionFromScreenPoint(Globe globe, Point point, Position result) {
-        if (globe == null) {
-            String msg = Logging.getMessage("nullValue.GlobeIsNull");
-            Logging.error(msg);
-            throw new IllegalArgumentException(msg);
-        }
-
-        if (point == null) {
-            String msg = Logging.getMessage("nullValue.PointIsNull");
-            Logging.error(msg);
-            throw new IllegalArgumentException(msg);
-        }
-
-        if (result == null) {
-            String msg = Logging.getMessage("nullValue.ResultIsNull");
-            Logging.error(msg);
-            throw new IllegalArgumentException(msg);
-        }
-
-        // noinspection SimplifiableIfStatement
-        if (!this.computeRayFromScreenPoint(point, this.line))
-            return false;
-
-        return globe.getIntersectionPosition(this.line, result);
-    }
-
-    /** {@inheritDoc} */
-    public double computePixelSizeAtDistance(double distance) {
-        if (distance < 0) {
-            String msg = Logging.getMessage("generic.DistanceIsInvalid", distance);
-            Logging.error(msg);
-            throw new IllegalArgumentException(msg);
-        }
-
-        // Replace a zero viewport width with 1. This effectively ignores the viewport width.
-        double viewportWidth = this.viewport.width > 0 ? this.viewport.width : 1;
-        double pixelSizeScale = 2 * this.fieldOfView.tanHalfAngle() / viewportWidth;
-
-        return distance * pixelSizeScale;
-    }
-
-    /** {@inheritDoc} */
-    public void apply(DrawContext dc) {
-        if (dc == null) {
-            String msg = Logging.getMessage("nullValue.DrawContextIsNull");
-            Logging.error(msg);
-            throw new IllegalArgumentException(msg);
-        }
-
-        if (dc.getGlobe() == null) {
-            String msg = Logging.getMessage("nullValue.DrawingContextGlobeIsNull");
-            Logging.error(msg);
-            throw new IllegalArgumentException(msg);
-        }
-
-        // Compute and apply the current modelview matrix, its inverse, and its transpose.
-        this.applyModelviewMatrix(dc);
-        this.modelviewInv.invertTransformMatrix(this.modelview);
-        this.modelviewTranspose.transpose(this.modelview);
-
-        // Compute current eye position in both cartesian coordinates and geographic coordinates. This must be done
-        // before computing the clip distances, since they depend on eye position. The eye point is computed by
-        // transforming the origin (0.0, 0.0, 0.0, 1.0) by the inverse of the modelview matrix. We have pre-computed the
-        // result and stored it inline here to avoid an unnecessary matrix multiplication. This is equivalent to the
-        // following: this.eyePoint.set(0, 0, 0).transformBy4AndSet(this.modelviewInv)
-        this.eyePoint.set(this.modelviewInv.m[3], this.modelviewInv.m[7], this.modelviewInv.m[11]);
-        dc.getGlobe().computePositionFromPoint(this.eyePoint, this.eyePosition);
-
-        // Compute and apply the current modelview and projection matrices, and the combined modelview-projection
-        // matrix.
-        this.applyProjectionMatrix(dc);
-        this.modelviewProjection.multiplyAndSet(this.projection, this.modelview);
-
-        // Compute and apply the current viewport rectangle.
-        this.applyViewport(dc);
-
-        // Compute and apply the current frustum.
-        this.applyFrustum(dc);
-        this.frustumInModelCoords.transformBy(this.frustum, this.modelviewTranspose);
-    }
-
-    protected void applyModelviewMatrix(DrawContext dc) {
-        this.modelview.setLookAt(dc.getVisibleTerrain(), this.lookAtPosition.latitude, this.lookAtPosition.longitude, this.lookAtPosition.elevation, AVKey.ABSOLUTE, this.range,
-            this.heading, this.tilt, this.roll);
-    }
-
-    protected void applyProjectionMatrix(DrawContext dc) {
-        this.projection.setPerspective(this.fieldOfView, dc.getViewportWidth(), dc.getViewportHeight(), this.nearClipDistance, this.farClipDistance);
-    }
-
-    protected void applyViewport(DrawContext dc) {
-        this.viewport.set(0, 0, dc.getViewportWidth(), dc.getViewportHeight());
-    }
-
-    protected void applyFrustum(DrawContext dc) {
-        double tanHalfFov = this.fieldOfView.tanHalfAngle();
-        this.nearClipDistance = this.eyePosition.elevation / (2 * Math.sqrt(2 * tanHalfFov * tanHalfFov + 1));
-        this.farClipDistance = WWMath.computeHorizonDistance(dc.getGlobe(), this.eyePosition.elevation);
-
-        if (this.nearClipDistance < MINIMUM_NEAR_DISTANCE)
-            this.nearClipDistance = MINIMUM_NEAR_DISTANCE;
-
-        if (this.farClipDistance < MINIMUM_FAR_DISTANCE)
-            this.farClipDistance = MINIMUM_FAR_DISTANCE;
-
-        this.frustum.setPerspective(this.fieldOfView, this.viewport.width, this.viewport.height, this.nearClipDistance, this.farClipDistance);
-    }
-
-    /** {@inheritDoc} */
-    public Vec4 getEyePoint() {
-        return this.eyePoint;
-    }
-
-    /** {@inheritDoc} */
-    public Position getEyePosition(Globe globe) {
-        // TODO: Remove the globe parameter from this method.
-        return this.eyePosition;
-    }
-
-    public Position getLookAtPosition() {
-        return this.lookAtPosition;
-    }
-
-    public void setLookAtPosition(Position position) {
-        if (position == null) {
-            String msg = Logging.getMessage("nullValue.PositionIsNull");
-            Logging.error(msg);
-            throw new IllegalArgumentException(msg);
-        }
-
-        this.lookAtPosition.set(position);
-    }
-
-    /**
-     * Animate 3DView at point location with range,heading and tilt
-     * 
-     * @param location
-     * @param range
-     * @param heading
-     * @param tilt
-     * @param worldwindow
-     */
-    public void animateTo(Position loc, double finalRange, Angle heading, Angle tilt, WorldWindowGLSurfaceView ww) {
-        if (null != loc) {
-
-            // get init position parameter
-            final double initLat = this.lookAtPosition.latitude.degrees;
-            final double initLon = this.lookAtPosition.longitude.degrees;
-            final double initHeadingD = this.getHeading().degrees;
-            final double initTiltD = this.getTilt().degrees;
-            final double initDistance = this.getRange();
-
-            // get single steps parameter
-            final double stepLat = (loc.latitude.degrees - initLat) / NUM_FRAME_ANIMATION;
-            final double stepLon = (loc.longitude.degrees - initLon) / NUM_FRAME_ANIMATION;
-            final double headingStep = (heading.degrees - initHeadingD) / NUM_FRAME_ANIMATION;
-            final double tiltStep = (tilt.degrees - initTiltD) / NUM_FRAME_ANIMATION;
-
-            final double finalRangeStep = (finalRange - initDistance) / 450;
-            final double rangeStep = 500;
-            double rangeValue = 0;
-
-            final int numZoomOut = (int) ((NUM_FRAME_ANIMATION - NUM_FRAME_STATIC_ANIMATION) / 2);
-
-            for (int i = 0; i < NUM_FRAME_ANIMATION; i++) {
-                if (i < numZoomOut) {
-                    rangeValue += rangeStep;
-                } else if (i > numZoomOut + NUM_FRAME_STATIC_ANIMATION) {
-                    rangeValue -= (rangeStep - finalRangeStep);
-                }
-                this.setHeading(Angle.fromDegrees(initHeadingD + headingStep * i));
-                this.setTilt(Angle.fromDegrees(initTiltD + tiltStep * i));
-                lookAtPosition.setDegrees(initLat + (stepLat * i), initLon + (stepLon * i));
-                this.setRange(initDistance + rangeValue);
-                ww.redraw();
-                try {
-                    Thread.sleep(2);
-                } catch (Exception e) {
-                }
-            }
-        }
-    }
-
-    /**
-     * Animate 3DView at location
-     * 
-     * @param location
-     * @param worldwindow
-     */
-    public void animateTo(Position loc, WorldWindowGLSurfaceView ww) {
-
-        // get init position parameter
-        final double initLat = lookAtPosition.latitude.degrees;
-        final double initLon = lookAtPosition.longitude.degrees;
-        final double initDistance = this.getRange();
-
-        // get single steps parameter
-        final double stepLat = (loc.latitude.degrees - initLat) / NUM_FRAME_ANIMATION;
-        final double stepLon = (loc.longitude.degrees - initLon) / NUM_FRAME_ANIMATION;
-
-        final double rangeStep = 500;
-        double rangeValue = 0;
-
-        final int numZoomOut = (int) ((NUM_FRAME_ANIMATION - NUM_FRAME_STATIC_ANIMATION) / 2);
-
-        for (int i = 0; i < NUM_FRAME_ANIMATION; i++) {
-            if (i < numZoomOut) {
-                rangeValue += rangeStep;
-            } else if (i > numZoomOut + NUM_FRAME_STATIC_ANIMATION) {
-                rangeValue -= (rangeStep);
-            }
-            lookAtPosition.setDegrees(initLat + (stepLat * i), initLon + (stepLon * i));
-            this.setRange(initDistance + rangeValue);
-            ww.redraw();
-            try {
-                Thread.sleep(2);
-            } catch (Exception e) {
-                // do nothing
-            }
-        }
-    }
-
-    /**
-     * Gets the geographic position of the current lookAt point on the globe.
-     * 
-     * @param globe
-     *            the current globe
-     * @return the position of the LookAt
-     * @throws IllegalArgumentException
-     *             if <code>globe</code> is null.
-     */
-    public Position getLookAtPosition(Globe globe) {
-        if (globe == null) {
-            String msg = Logging.getMessage("nullValue.GlobeIsNull");
-            Logging.error(msg);
-            throw new IllegalArgumentException(msg);
-        }
-
-        Vec4 front = new Vec4(-this.modelview.m[8], -this.modelview.m[9], -this.modelview.m[10]);
-        Vec4 eyePoint = getEyePoint();
-        Line viewRay = new Line(eyePoint, front);
-
-        // Compute the forward vector's intersection with the specified globe, and return the intersection position.
-        // Return null if the forward vector does not intersect the globe.
-        Position result = new Position();
-        return globe.getIntersectionPosition(viewRay, result) ? result : null;
-    }
-
-    /**
-     * Gets the heading rotation around the current lookAt point on the globe, as measured in clockwise rotation from North.
-     * 
-     * @param globe
-     *            the current globe
-     * @return the heading rotation around the LookAt
-     * @throws IllegalArgumentException
-     *             if <code>globe</code> is null.
-     */
-    public Angle getLookAtHeading(Globe globe) {
-        if (globe == null) {
-            String msg = Logging.getMessage("nullValue.GlobeIsNull");
-            Logging.error(msg);
-            throw new IllegalArgumentException(msg);
-        }
-
-        // TODO: what to do when look at at the poles?
-        Vec4 right = new Vec4(this.modelview.m[0], this.modelview.m[1], this.modelview.m[2]);
-
-        Position lookAtPosition = getLookAtPosition(globe);
-        if (lookAtPosition == null)
-            return null;
-
-        // get north pointing vector at lookAt position (not eye position)
-        Vec4 northTangent = globe.computeNorthPointingTangentAtLocation(lookAtPosition);
-        Vec4 normal = globe.computeSurfaceNormalAtLocation(lookAtPosition.latitude, lookAtPosition.longitude);
-        Vec4 forward = normal.cross3(right).normalize3();
-
-        Angle delta = northTangent.angleBetween3(forward);
-        // determine if newDelta is positive or negative
-        if (forward.cross3(northTangent).dot3(normal) <= 0)
-            delta.multiplyAndSet(-1);
-
-        return delta.multiplyAndSet(-1); // negate for positive CW heading rotations
-    }
-
-    /**
-     * Gets the current tilt around the lookAt point. The tilt value may be between zero and 90 degrees, with zero indicating that the eye looks directly down at the lookAt, and 90
-     * meaning that the eye looks toward the horizon at the lookAt point.
-     * 
-     * @param globe
-     *            the current globe
-     * @return tilt around the lookAt point
-     * @throws IllegalArgumentException
-     *             if <code>globe</code> is null.
-     */
-    public Angle getLookAtTilt(Globe globe) {
-        if (globe == null) {
-            String msg = Logging.getMessage("nullValue.GlobeIsNull");
-            Logging.error(msg);
-            throw new IllegalArgumentException(msg);
-        }
-
-        Position lookAt = getLookAtPosition(globe);
-        if (lookAt == null)
-            return null; // ray did not intersect the globe, so cannot pivot around LookAt
-
-        Vec4 back = new Vec4(this.modelview.m[8], this.modelview.m[9], this.modelview.m[10]);
-
-        Vec4 normal = new Vec4();
-        globe.computeSurfaceNormalAtLocation(lookAt.latitude, lookAt.longitude, normal);
-
-        Angle delta = normal.angleBetween3(back);
-
-        // determine if delta is positive or negative
-        Vec4 right = new Vec4(this.modelview.m[0], this.modelview.m[1], this.modelview.m[2]);
-        if (normal.cross3(back).dot3(right) < 0)
-            delta.multiplyAndSet(-1);
-
-        return delta;
-    }
-
-    public double getRange() {
-        return this.range;
-    }
-
-    public void setRange(double distance) {
-        if (distance < 0) {
-            String msg = Logging.getMessage("generic.DistanceIsInvalid", distance);
-            Logging.error(msg);
-            throw new IllegalArgumentException(msg);
-        }
-
-        this.range = distance;
-    }
-
-    public Angle getHeading() {
-        return this.heading;
-    }
-
-    public void setHeading(Angle angle) {
-        if (angle == null) {
-            String msg = Logging.getMessage("nullValue.AngleIsNull");
-            Logging.error(msg);
-            throw new IllegalArgumentException(msg);
-        }
-
-        this.heading.set(angle);
-    }
-
-    public Angle getTilt() {
-        return this.tilt;
-    }
-
-    public void setTilt(Angle angle) {
-        if (angle == null) {
-            String msg = Logging.getMessage("nullValue.AngleIsNull");
-            Logging.error(msg);
-            throw new IllegalArgumentException(msg);
-        }
-
-        this.tilt.set(angle);
-    }
-
-    public Angle getRoll() {
-        return this.roll;
-    }
-
-    public void setRoll(Angle angle) {
-        if (angle == null) {
-            String msg = Logging.getMessage("nullValue.AngleIsNull");
-            Logging.error(msg);
-            throw new IllegalArgumentException(msg);
-        }
-
-        this.roll.set(angle);
-    }
-=======
 	// TODO: add documentation to all public methods
 
 	// TODO: make configurable
@@ -1320,5 +799,4 @@
 		goToAnimations.put("Custom", animator);
 		animator.start();
 	}
->>>>>>> 21e35512
 }