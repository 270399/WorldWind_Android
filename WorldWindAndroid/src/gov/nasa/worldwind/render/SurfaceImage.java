--- conflicted
+++ resolved
@@ -6,9 +6,10 @@
 package gov.nasa.worldwind.render;
 
 import gov.nasa.worldwind.cache.GpuResourceCache;
-import gov.nasa.worldwind.geom.*;
-import gov.nasa.worldwind.util.*;
-import gov.nasa.worldwind.util.pkm.PKMGpuTextureData;
+import gov.nasa.worldwind.geom.Matrix;
+import gov.nasa.worldwind.geom.Sector;
+import gov.nasa.worldwind.util.Logging;
+import gov.nasa.worldwind.util.WWUtil;
 
 /**
  * @author dcollins
@@ -131,11 +132,7 @@
     {
         GpuTexture texture = null;
 
-<<<<<<< HEAD
-        GpuTextureData textureData = PKMGpuTextureData.createTextureData(this.imagePath);
-=======
         GpuTextureData textureData = GpuTextureData.createTextureData(this.imagePath, this.imagePath, null, true);
->>>>>>> 21e35512
         if (textureData != null)
         {
             texture = GpuTexture.createTexture(dc, textureData);
