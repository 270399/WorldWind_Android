<<<<<<< HEAD
/*
 * Copyright (C) 2012 United States Government as represented by the Administrator of the
 * National Aeronautics and Space Administration.
 * All Rights Reserved.
 */
package gov.nasa.worldwind.layers;

import gov.nasa.worldwind.Configuration;
import gov.nasa.worldwind.WorldWind;
import gov.nasa.worldwind.avlist.AVKey;
import gov.nasa.worldwind.avlist.AVList;
import gov.nasa.worldwind.avlist.AVListImpl;
import gov.nasa.worldwind.cache.BasicMemoryCache;
import gov.nasa.worldwind.cache.FileStore;
import gov.nasa.worldwind.cache.MemoryCache;
import gov.nasa.worldwind.event.BulkRetrievalListener;
import gov.nasa.worldwind.geom.Angle;
import gov.nasa.worldwind.geom.Extent;
import gov.nasa.worldwind.geom.LatLon;
import gov.nasa.worldwind.geom.Position;
import gov.nasa.worldwind.geom.Rect;
import gov.nasa.worldwind.geom.Sector;
import gov.nasa.worldwind.geom.Vec4;
import gov.nasa.worldwind.render.DrawContext;
import gov.nasa.worldwind.render.GpuTextureData;
import gov.nasa.worldwind.render.GpuTextureTile;
import gov.nasa.worldwind.retrieve.AbstractRetrievalPostProcessor;
import gov.nasa.worldwind.retrieve.BulkRetrievable;
import gov.nasa.worldwind.retrieve.BulkRetrievalThread;
import gov.nasa.worldwind.retrieve.Retriever;
import gov.nasa.worldwind.retrieve.URLRetriever;
import gov.nasa.worldwind.util.DataConfigurationUtils;
import gov.nasa.worldwind.util.Level;
import gov.nasa.worldwind.util.LevelSet;
import gov.nasa.worldwind.util.Logging;
import gov.nasa.worldwind.util.Tile;
import gov.nasa.worldwind.util.TileKey;
import gov.nasa.worldwind.util.WWIO;
import gov.nasa.worldwind.util.WWXML;
import java.io.File;
import java.io.IOException;
import java.net.MalformedURLException;
import java.net.URL;
import java.nio.ByteBuffer;
import java.util.ArrayList;
import java.util.List;
import java.util.concurrent.PriorityBlockingQueue;
import javax.xml.xpath.XPath;
import org.w3c.dom.Document;
import org.w3c.dom.Element;
import android.graphics.Point;

/**
 * Edited By: Nicola Dorigatti, Trilogis
 * 
 * @author dcollins
 * @version $Id: TiledImageLayer.java 842 2012-10-09 23:46:47Z tgaskins $
 */
// TODO: apply layer opacity during rendering
public class TiledImageLayer extends AbstractLayer implements Tile.TileFactory, BulkRetrievable {
	protected LevelSet levels;
	protected double detailHintOrigin = 2.6; // the default detail hint origin
	protected double detailHint;
	protected boolean forceLevelZeroLoads = false;
	protected boolean levelZeroLoaded = false;
	protected boolean retainLevelZeroTiles = false;
	protected boolean useTransparentTextures = false;
	protected List<Tile> topLevelTiles = new ArrayList<Tile>();
	protected String tileCountName;
	protected String wmsLayerName;

	// Stuff computed each frame
	protected List<GpuTextureTile> currentTiles = new ArrayList<GpuTextureTile>();
	protected GpuTextureTile currentAncestorTile;
	protected PriorityBlockingQueue<Runnable> requestQ = new PriorityBlockingQueue<Runnable>(200);
	protected final Object fileLock = new Object();

	public TiledImageLayer(AVList params) {
		if (params == null) {
			String message = Logging.getMessage("nullValue.ParamsIsNull");
			Logging.error(message);
			throw new IllegalArgumentException(message);
		}

		this.levels = new LevelSet(params);

		this.setValue(AVKey.SECTOR, this.levels.getSector());
		this.setPickEnabled(false); // textures are assumed to be terrain unless specifically indicated otherwise.
		this.tileCountName = this.getName() + " Tiles";

		String s = params.getStringValue(AVKey.DISPLAY_NAME);
		if (s != null) this.setName(s);
		
		String wmsName = params.getStringValue(AVKey.LAYER_NAMES);
        if (wmsName != null) this.setWmsLayerName(wmsName);

		Double d = (Double) params.getValue(AVKey.OPACITY);
		if (d != null) this.setOpacity(d);

		d = (Double) params.getValue(AVKey.MAX_ACTIVE_ALTITUDE);
		if (d != null) this.setMaxActiveAltitude(d);

		d = (Double) params.getValue(AVKey.MIN_ACTIVE_ALTITUDE);
		if (d != null) this.setMinActiveAltitude(d);

		d = (Double) params.getValue(AVKey.MAP_SCALE);
		if (d != null) this.setValue(AVKey.MAP_SCALE, d);

		d = (Double) params.getValue(AVKey.DETAIL_HINT);
		if (d != null) this.setDetailHint(d);

		Boolean b;

		b = (Boolean) params.getValue(AVKey.NETWORK_RETRIEVAL_ENABLED);
		if (b != null) this.setNetworkRetrievalEnabled(b);

		b = (Boolean) params.getValue(AVKey.USE_TRANSPARENT_TEXTURES);
		if (b != null) this.setUseTransparentTextures(b);

		Object o = params.getValue(AVKey.URL_CONNECT_TIMEOUT);
		if (o != null) this.setValue(AVKey.URL_CONNECT_TIMEOUT, o);

		o = params.getValue(AVKey.URL_READ_TIMEOUT);
		if (o != null) this.setValue(AVKey.URL_READ_TIMEOUT, o);

		o = params.getValue(AVKey.RETRIEVAL_QUEUE_STALE_REQUEST_LIMIT);
		if (o != null) this.setValue(AVKey.RETRIEVAL_QUEUE_STALE_REQUEST_LIMIT, o);

		if (params.getValue(AVKey.TRANSPARENCY_COLORS) != null) this.setValue(AVKey.TRANSPARENCY_COLORS, params.getValue(AVKey.TRANSPARENCY_COLORS));

		this.setValue(AVKey.CONSTRUCTION_PARAMETERS, params.copy());
	}

	public TiledImageLayer(Element domElement, AVList params) {
		this(getParamsFromDocument(domElement, params));
	}

	protected static AVList getParamsFromDocument(Element domElement, AVList params) {
		if (domElement == null) {
			String message = Logging.getMessage("nullValue.DocumentIsNull");
			Logging.error(message);
			throw new IllegalArgumentException(message);
		}

		if (params == null) params = new AVListImpl();

		getTiledImageLayerConfigParams(domElement, params);
		setFallbacks(params);

		return params;
	}

	protected static void setFallbacks(AVList params) {
		if (params.getValue(AVKey.LEVEL_ZERO_TILE_DELTA) == null) {
			Angle delta = Angle.fromDegrees(36);
			params.setValue(AVKey.LEVEL_ZERO_TILE_DELTA, new LatLon(delta, delta));
		}

		if (params.getValue(AVKey.TILE_WIDTH) == null) params.setValue(AVKey.TILE_WIDTH, 512);

		if (params.getValue(AVKey.TILE_HEIGHT) == null) params.setValue(AVKey.TILE_HEIGHT, 512);

		if (params.getValue(AVKey.FORMAT_SUFFIX) == null) params.setValue(AVKey.FORMAT_SUFFIX, ".png");

		if (params.getValue(AVKey.NUM_LEVELS) == null) params.setValue(AVKey.NUM_LEVELS, 19); // approximately 0.1 meters per pixel

		if (params.getValue(AVKey.NUM_EMPTY_LEVELS) == null) params.setValue(AVKey.NUM_EMPTY_LEVELS, 0);
	}

	@Override
	public Object setValue(String key, Object value) {
		// Offer it to the level set
		if (this.getLevels() != null) this.getLevels().setValue(key, value);

		return super.setValue(key, value);
	}

	@Override
	public Object getValue(String key) {
		Object value = super.getValue(key);

		return value != null ? value : this.getLevels().getValue(key); // see if the level set has it
	}

	public boolean isForceLevelZeroLoads() {
		return this.forceLevelZeroLoads;
	}

	public void setForceLevelZeroLoads(boolean forceLevelZeroLoads) {
		this.forceLevelZeroLoads = forceLevelZeroLoads;
	}

	public boolean isRetainLevelZeroTiles() {
		return retainLevelZeroTiles;
	}

	public void setRetainLevelZeroTiles(boolean retainLevelZeroTiles) {
		this.retainLevelZeroTiles = retainLevelZeroTiles;
	}

	/**
	 * Indicates the layer's detail hint, which is described in {@link #setDetailHint(double)}.
	 * 
	 * @return the detail hint
	 * @see #setDetailHint(double)
	 */
	public double getDetailHint() {
		return this.detailHint;
	}

	/**
	 * Modifies the default relationship of image resolution to screen resolution as the viewing altitude changes.
	 * Values greater than 0 cause imagery to appear at higher resolution at greater altitudes than normal, but at an
	 * increased performance cost. Values less than 0 decrease the default resolution at any given altitude. The default
	 * value is 0. Values typically range between -0.5 and 0.5.
	 * <p/>
	 * Note: The resolution-to-height relationship is defined by a scale factor that specifies the approximate size of discernible lengths in the image relative
	 * to eye distance. The scale is specified as a power of 10. A value of 3, for example, specifies that 1 meter on the surface should be distinguishable from
	 * an altitude of 10^3 meters (1000 meters). The default scale is 1/10^2.8, (1 over 10 raised to the power 2.8). The detail hint specifies deviations from
	 * that default. A detail hint of 0.2 specifies a scale of 1/1000, i.e., 1/10^(2.8 + .2) = 1/10^3. Scales much larger than 3 typically cause the applied
	 * resolution to be higher than discernible for the altitude. Such scales significantly decrease performance.
	 * 
	 * @param detailHint
	 *            the degree to modify the default relationship of image resolution to screen resolution with
	 *            changing view altitudes. Values greater than 1 increase the resolution. Values less than zero
	 *            decrease the resolution. The default value is 0.
	 */
	public void setDetailHint(double detailHint) {
		this.detailHint = detailHint;
	}

	protected LevelSet getLevels() {
		return levels;
	}

	protected PriorityBlockingQueue<Runnable> getRequestQ() {
		return requestQ;
	}

	public boolean isUseTransparentTextures() {
		return this.useTransparentTextures;
	}

	public void setUseTransparentTextures(boolean useTransparentTextures) {
		this.useTransparentTextures = useTransparentTextures;
	}

	/**
     * @return the wmsLayerName
     */
    public String getWmsLayerName() {
        if (null == wmsLayerName){
            wmsLayerName = "";
        }
        return wmsLayerName;
    }
    

    /**
     * @param wmsLayerName the wmsLayerName to set
     */
    public void setWmsLayerName(String wmsLayerName) {
        this.wmsLayerName = wmsLayerName;
    }
    

    /**
	 * Specifies the time of the layer's most recent dataset update, beyond which cached data is invalid. If greater
	 * than zero, the layer ignores and eliminates any in-memory or on-disk cached data older than the time specified,
	 * and requests new information from the data source. If zero, the default, the layer applies any expiry times
	 * associated with its individual levels, but only for on-disk cached data. In-memory cached data is expired only
	 * when the expiry time is specified with this method and is greater than zero. This method also overwrites the
	 * expiry times of the layer's individual levels if the value specified to the method is greater than zero.
	 * 
	 * @param expiryTime
	 *            the expiry time of any cached data, expressed as a number of milliseconds beyond the epoch. The
	 *            default expiry time is zero.
	 * @see System#currentTimeMillis() for a description of milliseconds beyond the epoch.
	 */
	@Override
	public void setExpiryTime(long expiryTime) // Override this method to use intrinsic level-specific expiry times
	{
		super.setExpiryTime(expiryTime);

		if (expiryTime > 0) this.levels.setExpiryTime(expiryTime); // remove this in sub-class to use level-specific expiry times
	}

	protected void checkTextureExpiration(DrawContext dc, List<GpuTextureTile> tiles) {
		for (GpuTextureTile tile : tiles) {
			if (tile.isTextureExpired()) this.requestTile(dc, tile);
		}
	}

	protected void sendRequests() {
		Runnable task = this.requestQ.poll();
		while (task != null) {
			if (!WorldWind.getTaskService().isFull()) {
				WorldWind.getTaskService().runTask(task);
			}
			task = this.requestQ.poll();
		}
	}

	/**
	 * {@inheritDoc}
	 * <p/>
	 * Overridden to return <code>false</code> when this layer's LevelSet is entirely outside of the current visible sector. This provides an effective way to
	 * cull the entire layer before it performs any unnecessary work.
	 */
	@Override
	public boolean isLayerInView(DrawContext dc) {
		return dc.getVisibleSector() == null || dc.getVisibleSector().intersects(this.levels.getSector());
	}

	protected Vec4 computeReferencePoint(DrawContext dc) {
		if (dc.getViewportCenterPosition() != null) return dc.getGlobe().computePointFromPosition(dc.getViewportCenterPosition());
		Rect viewport = dc.getView().getViewport();

		int x = (int) viewport.width / 2;
		for (int y = (int) (0.5 * viewport.height); y >= 0; y--) {
			// point
			Point point = new Point(x, y);
			Position pos = new Position();
			boolean calculated = dc.getView().computePositionFromScreenPoint(dc.getGlobe(), point, pos);// computePositionFromScreenPoint(x, y);
			if (!calculated) continue;

			return dc.getGlobe().computePointFromPosition(pos.latitude, pos.longitude, 0d);
		}

		return null;
	}

	protected Vec4 getReferencePoint(DrawContext dc) {
		return this.computeReferencePoint(dc);
	}

	// ============== Rendering ======================= //
	// ============== Rendering ======================= //
	// ============== Rendering ======================= //

	@Override
	protected void doRender(DrawContext dc) {
		if (dc.getSurfaceGeometry() == null || dc.getSurfaceGeometry().size() < 1) return;

		this.assembleTiles(dc);

		if (!this.currentTiles.isEmpty()) {
			// TODO: apply opacity and transparent texture support

			dc.getSurfaceTileRenderer().renderTiles(dc, this.currentTiles);

			// Check texture expiration. Memory-cached textures are checked for expiration only when an explicit,
			// non-zero expiry time has been set for the layer. If none has been set, the expiry times of the layer's
			// individual levels are used, but only for images in the local file cache, not textures in memory. This is
			// to avoid incurring the overhead of checking expiration of in-memory textures, a very rarely used feature.
			if (this.getExpiryTime() > 0 && this.getExpiryTime() < System.currentTimeMillis()) this.checkTextureExpiration(dc, this.currentTiles);

			this.currentTiles.clear();
		}

		this.sendRequests();
		this.requestQ.clear();

		// TODO: clear fallback tiles
	}

	public GpuTextureTile createTile(Sector sector, Level level, int row, int column) {
		if (sector == null) {
			String msg = Logging.getMessage("nullValue.SectorIsNull");
			Logging.error(msg);
			throw new IllegalArgumentException(msg);
		}

		if (level == null) {
			String msg = Logging.getMessage("nullValue.LevelIsNull");
			Logging.error(msg);
			throw new IllegalArgumentException(msg);
		}

		if (row < 0) {
			String msg = Logging.getMessage("generic.RowIndexOutOfRange", row);
			Logging.error(msg);
			throw new IllegalArgumentException(msg);
		}

		if (column < 0) {
			String msg = Logging.getMessage("generic.ColumnIndexOutOfRange", column);
			Logging.error(msg);
			throw new IllegalArgumentException(msg);
		}

		return new GpuTextureTile(sector, level, row, column, this.getTextureTileCache());
	}

	// ============== Tile Assembly ======================= //
	// ============== Tile Assembly ======================= //
	// ============== Tile Assembly ======================= //

	protected void assembleTiles(DrawContext dc) {
		this.currentTiles.clear();

		if (this.topLevelTiles.isEmpty()) this.createTopLevelTiles();

		for (int i = 0; i < this.topLevelTiles.size(); i++) {
			Tile tile = this.topLevelTiles.get(i);

			this.updateTileExtent(dc, (GpuTextureTile) tile);
			this.currentAncestorTile = null;

			if (this.isTileVisible(dc, (GpuTextureTile) tile)) this.addTileOrDescendants(dc, (GpuTextureTile) tile);
		}
	}

	protected void createTopLevelTiles() {
		if (this.levels.getFirstLevel() == null) {
			Logging.warning(Logging.getMessage("generic.FirstLevelIsNull"));
			return;
		}

		this.topLevelTiles.clear();
		// TODO Tile.createTilesForLevel(this.levels.getFirstLevel(), this.levels.getSector(), this, this.topLevelTiles);
		Tile.createTilesForLevel(this.levels.getFirstLevel(), this.levels.getSector(), this, this.topLevelTiles, this.levels.getTileOrigin());

	}

	protected void addTileOrDescendants(DrawContext dc, GpuTextureTile tile) {
		this.updateTileExtent(dc, tile);

		if (this.meetsRenderCriteria(dc, tile)) {
			this.addTile(dc, tile);
			return;
		}

		// The incoming tile does not meet the rendering criteria, so it must be subdivided and those subdivisions
		// tested against the criteria.

		// All tiles that meet the selection criteria are drawn, but some of those tiles will not have textures
		// associated with them because their texture isn't loaded yet. In this case the tiles use the texture of the
		// closest ancestor that has a texture loaded. The ancestor is called the currentAncestorTile. A texture
		// transform is applied during rendering to align the sector's texture coordinates with the appropriate region
		// of the ancestor's texture.

		MemoryCache cache = this.getTextureTileCache();
		GpuTextureTile ancestorTile = null;

		try {
			if (tile.isTextureInMemory(dc.getGpuResourceCache()) || tile.getLevelNumber() == 0) {
				ancestorTile = this.currentAncestorTile;
				this.currentAncestorTile = tile;
			}

			Tile[] subTiles = tile.subdivide(this.levels.getLevel(tile.getLevelNumber() + 1), cache, this);
			for (Tile child : subTiles) {
				// Put all sub-tiles in the terrain tile cache to avoid repeatedly allocating them each frame. Sub
				// tiles are placed in the cache here, and updated when their terrain geometry changes.
				if (!cache.contains(child.getTileKey())) cache.put(child.getTileKey(), child);

				// Add descendant tiles that intersect the LevelSet's sector and are visible. If half or more of this
				// tile (in either latitude or longitude) extends beyond the LevelSet's sector, then two or three of its
				// children will be entirely outside the LevelSet's sector.
				if (this.levels.getSector().intersects(child.getSector()) && this.isTileVisible(dc, (GpuTextureTile) child)) {
					this.addTileOrDescendants(dc, (GpuTextureTile) child);
				}
			}
			tile.clearChildList();
		} finally {
			if (ancestorTile != null) this.currentAncestorTile = ancestorTile;
		}
	}

	protected void addTile(DrawContext dc, GpuTextureTile tile) {
		tile.setFallbackTile(null);

		// If this tile's level is empty, just ignore it. When the view moves closer to the tile it is subdivided and
		// an non-empty child level is eventually added.
		if (tile.getLevel().isEmpty()) return;

		// If the tile's texture is in memory, add it to the list of current tiles and return.
		if (tile.isTextureInMemory(dc.getGpuResourceCache())) {
			this.currentTiles.add(tile);
			return;
		}

		// The tile's texture is not in memory. Issue a request for the texture data if the tile is not already marked
		// as an absent resource. We ignore absent resources to avoid flooding the system with requests for resources
		// that are never resolved.
		if (!this.levels.isResourceAbsent(tile)) this.requestTile(dc, tile);

		if (this.currentAncestorTile != null) {
			// If the current ancestor tile's texture is in memory, then use it as this tile's fallback tile and add
			// this tile to the list of current tiles. Otherwise, we check if the ancestor tile is a level zero tile and
			// if so issue a request to load it into memory. This is critical to correctly handling the case when an
			// application is resumed with the view close to the globe. In that case, the level zero tiles are never
			// initially loaded and the tile that meets the render criteria may have no data. By issuing a request for
			// level zero ancestor tiles, we ensure that something displays when the application resumes.

			if (this.currentAncestorTile.isTextureInMemory(dc.getGpuResourceCache())) {
				tile.setFallbackTile(this.currentAncestorTile);
				this.currentTiles.add(tile);
			} else if (this.currentAncestorTile.getLevelNumber() == 0) {
				if (!this.levels.isResourceAbsent(this.currentAncestorTile)) this.requestTile(dc, this.currentAncestorTile);
			}
		}
	}

	protected boolean isTileVisible(DrawContext dc, GpuTextureTile tile) {
		// TODO: compute extent every frame or periodically update
		if (tile.getExtent() == null) tile.setExtent(this.computeTileExtent(dc, tile));

		Sector visibleSector = dc.getVisibleSector();
		Extent extent = tile.getExtent();

		return (visibleSector == null || visibleSector.intersects(tile.getSector())) && (extent == null || dc.getView().getFrustumInModelCoordinates().intersects(extent));
	}

	protected boolean meetsRenderCriteria(DrawContext dc, GpuTextureTile tile) {
		return this.levels.isFinalLevel(tile.getLevelNumber()) || !this.needToSubdivide(dc, tile);
	}

	protected boolean needToSubdivide(DrawContext dc, GpuTextureTile tile) {
		return tile.mustSubdivide(dc, this.detailHintOrigin + this.detailHint);
	}

	protected void updateTileExtent(DrawContext dc, GpuTextureTile tile) {
		// TODO: regenerate the tile extent and reference points whenever the underlying elevation model changes.
		// TODO: regenerate the tile extent and reference points whenever the vertical exaggeration changes.

		if (tile.getExtent() == null) {
			tile.setExtent(this.computeTileExtent(dc, tile));
		}

		// Update the tile's reference points.
		Vec4[] points = tile.getReferencePoints();
		if (points == null) {
			points = new Vec4[] { new Vec4(), new Vec4(), new Vec4(), new Vec4(), new Vec4() };
			tile.getSector().computeCornerPoints(dc.getGlobe(), dc.getVerticalExaggeration(), points);
			tile.getSector().computeCentroidPoint(dc.getGlobe(), dc.getVerticalExaggeration(), points[4]);
			tile.setReferencePoints(points);
		}
	}

	protected Extent computeTileExtent(DrawContext dc, GpuTextureTile tile) {
		return Sector.computeBoundingBox(dc.getGlobe(), dc.getVerticalExaggeration(), tile.getSector());
	}

	/**
	 * Returns the memory cache used to cache texture tiles, initializing the cache if it doesn't yet exist.
	 * 
	 * @return the memory cache associated with texture tiles.
	 */
	protected MemoryCache getTextureTileCache() {
		if (!WorldWind.getMemoryCacheSet().contains(GpuTextureTile.class.getName())) {
			long size = Configuration.getLongValue(AVKey.GPU_TEXTURE_TILE_CACHE_SIZE);
			MemoryCache cache = new BasicMemoryCache((long) (0.8 * size), size);
			cache.setName("Texture Tiles");
			WorldWind.getMemoryCacheSet().put(GpuTextureTile.class.getName(), cache);
		}

		return WorldWind.getMemoryCacheSet().get(GpuTextureTile.class.getName());
	}

	// **************************************************************//
	// ********************** Retrieval ***************************//
	// **************************************************************//

	protected void requestTile(DrawContext dc, GpuTextureTile tile) {
		Runnable task = this.createRequestTask(dc, tile);
		if (task == null) {
			String msg = Logging.getMessage("nullValue.TaskIsNull");
			Logging.warning(msg);
			return;
		}

		this.requestQ.add(task);
	}

	/**
	 * Create a task to load a tile.
	 * 
	 * @param dc
	 *            current draw context.
	 * @param tile
	 *            tile to load.
	 * @return new task.
	 */
	protected Runnable createRequestTask(DrawContext dc, GpuTextureTile tile) {
		double priority = this.computeTilePriority(dc, tile);
		tile.setPriority(priority);
		return new RequestTask(tile, this, priority);
	}

	/**
	 * Compute the priority of loading this tile, based on distance from the eye to the tile's center point. Tiles
	 * closer to the eye have higher priority than those far from the eye.
	 * 
	 * @param dc
	 *            current draw context.
	 * @param tile
	 *            tile for which to compute the priority.
	 * @return tile priority. A lower number indicates higher priority.
	 */
	protected double computeTilePriority(DrawContext dc, GpuTextureTile tile) {
		// Tile priority is ordered from low (most priority) to high (least priority). Assign the tile priority based
		// on square distance form the eye point. Since we don't care about the actual distance this enables us to
		// avoid a square root computation. Tiles further from the eye point are loaded last.
		return dc.getView().getEyePoint().distanceToSquared3(tile.getExtent().getCenter());
	}

	/**
	 * Load a tile. If the tile exists in the file cache, it will be loaded from the file cache. If not, it will be
	 * requested from the network.
	 * 
	 * @param tile
	 *            tile to load.
	 */
	protected void loadTile(GpuTextureTile tile) {
		URL textureURL = this.getDataFileStore().findFile(tile.getPath(), false);
		if (textureURL != null) {
			this.loadTileFromCache(tile, textureURL);
		} else {
			this.retrieveTexture(tile, this.createDownloadPostProcessor(tile));
		}
	}

	/**
	 * Load a tile from the file cache.
	 * 
	 * @param tile
	 *            tile to load.
	 * @param textureURL
	 *            local URL to the cached resource.
	 */
	protected void loadTileFromCache(GpuTextureTile tile, URL textureURL) {
		GpuTextureData textureData;

		synchronized (this.fileLock) {
			textureData = this.createTextureData(textureURL);
		}

		if (textureData != null) {
			tile.setTextureData(textureData);

			// The tile's size has changed, so update its size in the memory cache.
			MemoryCache cache = this.getTextureTileCache();
			if (cache.contains(tile.getTileKey())) cache.put(tile.getTileKey(), tile);

			// Mark the tile as not absent to ensure that it is used, and cause any World Windows containing this layer
			// to repaint themselves.
			this.levels.unmarkResourceAbsent(tile);
			this.firePropertyChange(AVKey.LAYER, null, this);
		} else {
			// Assume that something is wrong with the file and delete it.
			this.getDataFileStore().removeFile(textureURL);
			String message = Logging.getMessage("generic.DeletedCorruptDataFile", textureURL);
			Logging.info(message);
		}
	}

	protected GpuTextureData createTextureData(URL textureURL) {
		return GpuTextureData.createTextureData(textureURL);
	}

	/**
	 * Create a post processor for a tile retrieval task.
	 * 
	 * @param tile
	 *            tile to create a post processor for.
	 * @return new post processor.
	 */
	protected DownloadPostProcessor createDownloadPostProcessor(GpuTextureTile tile) {
		return new DownloadPostProcessor(tile, this, this.getDataFileStore());
	}

	/**
	 * Retrieve a tile from the network. This method initiates an asynchronous retrieval task and then returns.
	 * 
	 * @param tile
	 *            tile to download.
	 * @param postProcessor
	 *            post processor to handle the retrieval.
	 */
	protected void retrieveTexture(GpuTextureTile tile, DownloadPostProcessor postProcessor) {
		this.retrieveRemoteTexture(tile, postProcessor);
	}

	protected void retrieveRemoteTexture(GpuTextureTile tile, DownloadPostProcessor postProcessor) {
		if (!this.isNetworkRetrievalEnabled()) {
			this.getLevels().markResourceAbsent(tile);
			return;
		}

		if (!WorldWind.getRetrievalService().isAvailable()) return;

		URL url;
		try {
			url = tile.getResourceURL();
		} catch (MalformedURLException e) {
			Logging.error(Logging.getMessage("layers.TextureLayer.ExceptionCreatingTextureUrl", tile), e);
			return;
		}

		if (WorldWind.getNetworkStatus().isHostUnavailable(url)) {
			this.getLevels().markResourceAbsent(tile);
			return;
		}

		Retriever retriever = URLRetriever.createRetriever(url, postProcessor);
		if (retriever == null) {
			Logging.error(Logging.getMessage("layers.TextureLayer.UnknownRetrievalProtocol", url.toString()));
			return;
		}
		retriever.setValue(URLRetriever.EXTRACT_ZIP_ENTRY, "true"); // supports legacy layers

		// Apply any overridden timeouts.
		Integer connectTimeout = AVListImpl.getIntegerValue(this, AVKey.URL_CONNECT_TIMEOUT);
		if (connectTimeout != null && connectTimeout > 0) retriever.setConnectTimeout(connectTimeout);

		Integer readTimeout = AVListImpl.getIntegerValue(this, AVKey.URL_READ_TIMEOUT);
		if (readTimeout != null && readTimeout > 0) retriever.setReadTimeout(readTimeout);

		Integer staleRequestLimit = AVListImpl.getIntegerValue(this, AVKey.RETRIEVAL_QUEUE_STALE_REQUEST_LIMIT);
		if (staleRequestLimit != null && staleRequestLimit > 0) retriever.setStaleRequestLimit(staleRequestLimit);

		WorldWind.getRetrievalService().runRetriever(retriever, tile.getPriority());
	}

	protected static class RequestTask implements Runnable, Comparable<RequestTask> {
		protected GpuTextureTile tile;
		protected TiledImageLayer layer;
		protected double priority;

		public RequestTask(GpuTextureTile tile, TiledImageLayer layer, double priority) {
			if (tile == null) {
				String msg = Logging.getMessage("nullValue.TileIsNull");
				Logging.error(msg);
				throw new IllegalArgumentException(msg);
			}

			if (layer == null) {
				String msg = Logging.getMessage("nullValue.LayerIsNull");
				Logging.error(msg);
				throw new IllegalArgumentException(msg);
			}

			this.tile = tile;
			this.layer = layer;
			this.priority = priority;
		}

		public void run() {
			if (Thread.currentThread().isInterrupted()) return; // This task was cancelled because it's a duplicate or for some other reason.

			this.layer.loadTile(this.tile);
		}

		public int compareTo(RequestTask that) {
			if (that == null) return -1;

			return this.priority < that.priority ? -1 : (this.priority > that.priority ? 1 : 0);
		}

		@Override
		public boolean equals(Object o) {
			if (this == o) return true;
			if (!(o instanceof RequestTask)) return false;

			RequestTask that = (RequestTask) o;
			return this.tile.equals(that.tile);
		}

		@Override
		public int hashCode() {
			return this.tile.hashCode();
		}

		@Override
		public String toString() {
			return this.tile.toString();
		}
	}

	protected static class DownloadPostProcessor extends AbstractRetrievalPostProcessor {
		protected GpuTextureTile tile;
		protected TiledImageLayer layer;
		protected FileStore fileStore;

		public DownloadPostProcessor(GpuTextureTile tile, TiledImageLayer layer, FileStore fileStore) {
			super(layer);

			this.tile = tile;
			this.layer = layer;
			this.fileStore = fileStore;
		}

		@Override
		protected void markResourceAbsent() {
			this.layer.getLevels().markResourceAbsent(this.tile);
		}

		@Override
		protected Object getFileLock() {
			return this.layer.fileLock;
		}

		@Override
		protected File doGetOutputFile() {
			return layer.getDataFileStore().newFile(this.tile.getPath());
		}

		@Override
		protected ByteBuffer handleSuccessfulRetrieval() {
			ByteBuffer buffer = super.handleSuccessfulRetrieval();

			if (buffer != null) {
				// Fire a property change to denote that the layer's backing data has changed.
				this.layer.firePropertyChange(AVKey.LAYER, null, this);
			}

			return buffer;
		}

		@Override
		protected ByteBuffer handleTextContent() throws IOException {
			this.markResourceAbsent();

			return super.handleTextContent();
		}
	}

	// **************************************************************//
	// ******************** Configuration *************************//
	// **************************************************************//
	/**
	 * Creates a configuration document for a TiledImageLayer described by the
	 * specified params. The returned document may be used as a construction
	 * parameter to {@link gov.nasa.worldwind.layers.BasicTiledImageLayer}.
	 * 
	 * @param params
	 *            parameters describing the TiledImageLayer.
	 * @return a configuration document for the TiledImageLayer.
	 */
	public static Document createTiledImageLayerConfigDocument(AVList params) {
		Document doc = WWXML.createDocumentBuilder(true).newDocument();

		Element root = WWXML.setDocumentElement(doc, "Layer");
		WWXML.setIntegerAttribute(root, "version", 1);
		WWXML.setTextAttribute(root, "layerType", "TiledImageLayer");

		createTiledImageLayerConfigElements(params, root);

		return doc;
	}

	/**
	 * Appends TiledImageLayer configuration parameters as elements to the
	 * specified context. This appends elements for the following parameters:
	 * <table>
	 * <tr>
	 * <th>Parameter</th>
	 * <th>Element Path</th>
	 * <th>Type</th>
	 * </tr>
	 * <tr>
	 * <td>{@link AVKey#SERVICE_NAME}</td>
	 * <td>Service/@serviceName</td>
	 * <td>String</td>
	 * </tr>
	 * <tr>
	 * <td>{@link AVKey#IMAGE_FORMAT}</td>
	 * <td>ImageFormat</td>
	 * <td>String</td>
	 * </tr>
	 * <tr>
	 * <td>{@link AVKey#AVAILABLE_IMAGE_FORMATS}</td>
	 * <td>AvailableImageFormats/ImageFormat</td>
	 * <td>String array</td>
	 * </tr>
	 * <tr>
	 * <td>{@link AVKey#FORCE_LEVEL_ZERO_LOADS}</td>
	 * <td>ForceLevelZeroLoads</td>
	 * <td>Boolean</td>
	 * </tr>
	 * <tr>
	 * <td>{@link AVKey#RETAIN_LEVEL_ZERO_TILES}</td>
	 * <td>RetainLevelZeroTiles</td>
	 * <td>Boolean</td>
	 * </tr>
	 * <tr>
	 * <td>{@link AVKey#TEXTURE_FORMAT}</td>
	 * <td>TextureFormat</td>
	 * <td>String</td>
	 * </tr>
	 * <tr>
	 * <td>{@link AVKey#USE_MIP_MAPS}</td>
	 * <td>UseMipMaps</td>
	 * <td>Boolean</td>
	 * </tr>
	 * <tr>
	 * <td>{@link AVKey#USE_TRANSPARENT_TEXTURES}</td>
	 * <td>UseTransparentTextures</td>
	 * <td>Boolean</td>
	 * </tr>
	 * <tr>
	 * <td>{@link AVKey#URL_CONNECT_TIMEOUT}</td>
	 * <td>RetrievalTimeouts/ConnectTimeout/Time</td>
	 * <td>Integer milliseconds</td>
	 * </tr>
	 * <tr>
	 * <td>{@link AVKey#URL_READ_TIMEOUT}</td>
	 * <td>RetrievalTimeouts/ReadTimeout/Time</td>
	 * <td>Integer milliseconds</td>
	 * </tr>
	 * <tr>
	 * <td>{@link AVKey#RETRIEVAL_QUEUE_STALE_REQUEST_LIMIT}</td>
	 * <td>RetrievalTimeouts/StaleRequestLimit/Time</td>
	 * <td>Integer milliseconds</td>
	 * </tr>
	 * </table>
	 * This also writes common layer and LevelSet configuration parameters by
	 * invoking {@link gov.nasa.worldwind.layers.AbstractLayer#createLayerConfigElements(gov.nasa.worldwind.avlist.AVList, org.w3c.dom.Element)} and
	 * {@link DataConfigurationUtils#createLevelSetConfigElements(gov.nasa.worldwind.avlist.AVList, org.w3c.dom.Element)} .
	 * 
	 * @param params
	 *            the key-value pairs which define the TiledImageLayer
	 *            configuration parameters.
	 * @param context
	 *            the XML document root on which to append TiledImageLayer
	 *            configuration elements.
	 * @return a reference to context.
	 * @throws IllegalArgumentException
	 *             if either the parameters or the context are null.
	 */
	public static Element createTiledImageLayerConfigElements(AVList params, Element context) {
		if (params == null) {
			String message = Logging.getMessage("nullValue.ParametersIsNull");
			Logging.error(message);
			throw new IllegalArgumentException(message);
		}

		if (context == null) {
			String message = Logging.getMessage("nullValue.ContextIsNull");
			Logging.error(message);
			throw new IllegalArgumentException(message);
		}

		XPath xpath = WWXML.makeXPath();

		// Common layer properties.
		// AbstractLayer.createLayerConfigElements(params, context);
		AbstractLayer.getLayerConfigParams(context, params);

		// LevelSet properties.
		// DataConfigurationUtils.createLevelSetConfigElements(params, context);

		DataConfigurationUtils.getLevelSetConfigParams(context, params);

		// Service properties.
		// Try to get the SERVICE_NAME property, but default to "WWTileService".
		String s = AVListImpl.getStringValue(params, AVKey.SERVICE_NAME, "WWTileService");
		if (s != null && s.length() > 0) {
			// The service element may already exist, in which case we want to
			// append to it.
			Element el = WWXML.getElement(context, "Service", xpath);
			if (el == null) el = WWXML.appendElementPath(context, "Service");
			WWXML.setTextAttribute(el, "serviceName", s);
		}

		WWXML.checkAndAppendBooleanElement(params, AVKey.RETRIEVE_PROPERTIES_FROM_SERVICE, context, "RetrievePropertiesFromService");

		// Image format properties.
		WWXML.checkAndAppendTextElement(params, AVKey.IMAGE_FORMAT, context, "ImageFormat");
		WWXML.checkAndAppendTextElement(params, AVKey.TEXTURE_FORMAT, context, "TextureFormat");

		Object o = params.getValue(AVKey.AVAILABLE_IMAGE_FORMATS);
		if (o != null && o instanceof String[]) {
			String[] strings = (String[]) o;
			if (strings.length > 0) {
				// The available image formats element may already exists, in
				// which case we want to append to it, rather
				// than create entirely separate paths.
				Element el = WWXML.getElement(context, "AvailableImageFormats", xpath);
				if (el == null) el = WWXML.appendElementPath(context, "AvailableImageFormats");
				WWXML.appendTextArray(el, "ImageFormat", strings);
			}
		}

		// Optional behavior properties.
		WWXML.checkAndAppendBooleanElement(params, AVKey.FORCE_LEVEL_ZERO_LOADS, context, "ForceLevelZeroLoads");
		WWXML.checkAndAppendBooleanElement(params, AVKey.RETAIN_LEVEL_ZERO_TILES, context, "RetainLevelZeroTiles");
		// WWXML.checkAndAppendBooleanElement(params, AVKey.USE_MIP_MAPS, context, "UseMipMaps");
		WWXML.checkAndAppendBooleanElement(params, AVKey.USE_TRANSPARENT_TEXTURES, context, "UseTransparentTextures");
		WWXML.checkAndAppendDoubleElement(params, AVKey.DETAIL_HINT, context, "DetailHint");

		// Retrieval properties.
		if (params.getValue(AVKey.URL_CONNECT_TIMEOUT) != null || params.getValue(AVKey.URL_READ_TIMEOUT) != null
				|| params.getValue(AVKey.RETRIEVAL_QUEUE_STALE_REQUEST_LIMIT) != null) {
			Element el = WWXML.getElement(context, "RetrievalTimeouts", xpath);
			if (el == null) el = WWXML.appendElementPath(context, "RetrievalTimeouts");

			WWXML.checkAndAppendTimeElement(params, AVKey.URL_CONNECT_TIMEOUT, el, "ConnectTimeout/Time");
			WWXML.checkAndAppendTimeElement(params, AVKey.URL_READ_TIMEOUT, el, "ReadTimeout/Time");
			WWXML.checkAndAppendTimeElement(params, AVKey.RETRIEVAL_QUEUE_STALE_REQUEST_LIMIT, el, "StaleRequestLimit/Time");
		}

		return context;
	}

	/**
	 * Parses TiledImageLayer configuration parameters from the specified DOM document. This writes output as key-value
	 * pairs to params. If a parameter from the XML document already exists in params, that parameter is ignored.
	 * Supported key and parameter names are:
	 * <table>
	 * <tr>
	 * <th>Parameter</th>
	 * <th>Element Path</th>
	 * <th>Type</th>
	 * </tr>
	 * <tr>
	 * <td>{@link AVKey#SERVICE_NAME}</td>
	 * <td>Service/@serviceName</td>
	 * <td>String</td>
	 * </tr>
	 * <tr>
	 * <td>{@link AVKey#IMAGE_FORMAT}</td>
	 * <td>ImageFormat</td>
	 * <td>String</td>
	 * </tr>
	 * <tr>
	 * <td>{@link AVKey#AVAILABLE_IMAGE_FORMATS}</td>
	 * <td>AvailableImageFormats/ImageFormat</td>
	 * <td>String array</td>
	 * </tr>
	 * <tr>
	 * <td>{@link AVKey#URL_CONNECT_TIMEOUT}</td>
	 * <td>RetrievalTimeouts/ConnectTimeout/Time</td>
	 * <td>Integer milliseconds</td>
	 * </tr>
	 * <tr>
	 * <td>{@link AVKey#URL_READ_TIMEOUT}</td>
	 * <td>RetrievalTimeouts/ReadTimeout/Time</td>
	 * <td>Integer milliseconds</td>
	 * </tr>
	 * <tr>
	 * <td>{@link AVKey#RETRIEVAL_QUEUE_STALE_REQUEST_LIMIT}</td>
	 * <td>RetrievalTimeouts/StaleRequestLimit/Time</td>
	 * <td>Integer milliseconds</td>
	 * </tr>
	 * </table>
	 * This also parses
	 * common layer and LevelSet configuration parameters by invoking
	 * {@link gov.nasa.worldwind.layers.AbstractLayer#getLayerConfigParams(org.w3c.dom.Element, gov.nasa.worldwind.avlist.AVList)} and
	 * {@link gov.nasa.worldwind.util.DataConfigurationUtils#getLevelSetConfigParams(org.w3c.dom.Element, gov.nasa.worldwind.avlist.AVList)}.
	 * 
	 * @param domElement
	 *            the XML document root to parse for TiledImageLayer configuration parameters.
	 * @param params
	 *            the output key-value pairs which receive the TiledImageLayer configuration parameters. A null
	 *            reference is permitted.
	 * @return a reference to params, or a new AVList if params is null.
	 * @throws IllegalArgumentException
	 *             if the document is null.
	 */
	public static AVList getTiledImageLayerConfigParams(Element domElement, AVList params) {
		if (domElement == null) {
			String message = Logging.getMessage("nullValue.DocumentIsNull");
			Logging.error(message);
			throw new IllegalArgumentException(message);
		}

		if (params == null) params = new AVListImpl();

		XPath xpath = WWXML.makeXPath();

		// Common layer properties.
		AbstractLayer.getLayerConfigParams(domElement, params);

		// LevelSet properties.
		DataConfigurationUtils.getLevelSetConfigParams(domElement, params);

		// Image format properties.
		WWXML.checkAndSetStringParam(domElement, params, AVKey.IMAGE_FORMAT, "ImageFormat", xpath);
		WWXML.checkAndSetUniqueStringsParam(domElement, params, AVKey.AVAILABLE_IMAGE_FORMATS, "AvailableImageFormats/ImageFormat", xpath);

		// Optional behavior properties.
		WWXML.checkAndSetDoubleParam(domElement, params, AVKey.DETAIL_HINT, "DetailHint", xpath);

		// Retrieval properties. Convert the Long time values to Integers.
		WWXML.checkAndSetTimeParamAsInteger(domElement, params, AVKey.URL_CONNECT_TIMEOUT, "RetrievalTimeouts/ConnectTimeout/Time", xpath);
		WWXML.checkAndSetTimeParamAsInteger(domElement, params, AVKey.URL_READ_TIMEOUT, "RetrievalTimeouts/ReadTimeout/Time", xpath);
		WWXML.checkAndSetTimeParamAsInteger(domElement, params, AVKey.RETRIEVAL_QUEUE_STALE_REQUEST_LIMIT, "RetrievalTimeouts/StaleRequestLimit/Time", xpath);

		return params;
	}

	// ============== Bulk Download ======================= //
	// ============== Bulk Download ======================= //
	// ============== Bulk Download ======================= //

	/**
	 * Start a new {@link BulkRetrievalThread} that downloads all imagery for a given sector and resolution to the
	 * current World Wind file cache, without downloading imagery that is already in the cache.
	 * <p/>
	 * This method creates and starts a thread to perform the download. A reference to the thread is returned. To create a downloader that has not been started,
	 * construct a {@link TiledImageLayerBulkDownloader}.
	 * <p/>
	 * Note that the target resolution must be provided in radians of latitude per texel, which is the resolution in meters divided by the globe radius.
	 * 
	 * @param sector
	 *            the sector to download imagery for.
	 * @param resolution
	 *            the target resolution, provided in radians of latitude per texel.
	 * @param listener
	 *            an optional retrieval listener. May be null.
	 * @return the {@link BulkRetrievalThread} executing the retrieval or <code>null</code> if the specified sector does
	 *         not intersect the layer bounding sector.
	 * @throws IllegalArgumentException
	 *             if the sector is null or the resolution is less than zero.
	 * @see TiledImageLayerBulkDownloader
	 */
	public BulkRetrievalThread makeLocal(Sector sector, double resolution, BulkRetrievalListener listener) {
		return makeLocal(sector, resolution, null, listener);
	}

	/**
	 * Start a new {@link BulkRetrievalThread} that downloads all imagery for a given sector and resolution to a
	 * specified {@link FileStore}, without downloading imagery that is already in the file store.
	 * <p/>
	 * This method creates and starts a thread to perform the download. A reference to the thread is returned. To create a downloader that has not been started,
	 * construct a {@link TiledImageLayerBulkDownloader}.
	 * <p/>
	 * Note that the target resolution must be provided in radians of latitude per texel, which is the resolution in meters divided by the globe radius.
	 * 
	 * @param sector
	 *            the sector to download data for.
	 * @param resolution
	 *            the target resolution, provided in radians of latitude per texel.
	 * @param fileStore
	 *            the file store in which to place the downloaded imagery. If null the current World Wind file
	 *            cache is used.
	 * @param listener
	 *            an optional retrieval listener. May be null.
	 * @return the {@link BulkRetrievalThread} executing the retrieval or <code>null</code> if the specified sector does
	 *         not intersect the layer bounding sector.
	 * @throws IllegalArgumentException
	 *             if the sector is null or the resolution is less than zero.
	 * @see TiledImageLayerBulkDownloader
	 */
	public BulkRetrievalThread makeLocal(Sector sector, double resolution, FileStore fileStore, BulkRetrievalListener listener) {
		Sector targetSector = sector != null ? getLevels().getSector().intersection(sector) : null;
		if (targetSector == null) return null;

		TiledImageLayerBulkDownloader thread = new TiledImageLayerBulkDownloader(this, targetSector, resolution, fileStore != null ? fileStore : this.getDataFileStore(), listener);
		thread.setDaemon(true);
		thread.start();
		return thread;
	}

	/**
	 * Get the estimated size in bytes of the imagery not in the World Wind file cache for the given sector and
	 * resolution.
	 * <p/>
	 * Note that the target resolution must be provided in radians of latitude per texel, which is the resolution in meters divided by the globe radius.
	 * 
	 * @param sector
	 *            the sector to estimate.
	 * @param resolution
	 *            the target resolution, provided in radians of latitude per texel.
	 * @return the estimated size in bytes of the missing imagery.
	 * @throws IllegalArgumentException
	 *             if the sector is null or the resolution is less than zero.
	 */
	public long getEstimatedMissingDataSize(Sector sector, double resolution) {
		return this.getEstimatedMissingDataSize(sector, resolution, null);
	}

	/**
	 * Get the estimated size in bytes of the imagery not in a specified file store for a specified sector and
	 * resolution.
	 * <p/>
	 * Note that the target resolution must be provided in radians of latitude per texel, which is the resolution in meters divided by the globe radius.
	 * 
	 * @param sector
	 *            the sector to estimate.
	 * @param resolution
	 *            the target resolution, provided in radians of latitude per texel.
	 * @param fileStore
	 *            the file store to examine. If null the current World Wind file cache is used.
	 * @return the estimated size in byte of the missing imagery.
	 * @throws IllegalArgumentException
	 *             if the sector is null or the resolution is less than zero.
	 */
	public long getEstimatedMissingDataSize(Sector sector, double resolution, FileStore fileStore) {
		Sector targetSector = sector != null ? getLevels().getSector().intersection(sector) : null;
		if (targetSector == null) return 0;

		TiledImageLayerBulkDownloader downloader = new TiledImageLayerBulkDownloader(this, sector, resolution, fileStore != null ? fileStore : this.getDataFileStore(), null);

		return downloader.getEstimatedMissingDataSize();
	}

	protected boolean isTextureFileExpired(GpuTextureTile tile, java.net.URL textureURL, FileStore fileStore) {
		if (!WWIO.isFileOutOfDate(textureURL, tile.getLevel().getExpiryTime())) return false;

		// The file has expired. Delete it.
		fileStore.removeFile(textureURL);
		String message = Logging.getMessage("generic.DataFileExpired", textureURL);
		Logging.verbose(message);
		return true;
	}

	public int computeLevelForResolution(Sector sector, double resolution) {
		if (sector == null) {
			String message = Logging.getMessage("nullValue.SectorIsNull");
			Logging.error(message);
			throw new IllegalStateException(message);
		}

		// Find the first level exceeding the desired resolution
		double texelSize;
		Level targetLevel = this.levels.getLastLevel();
		for (int i = 0; i < this.getLevels().getLastLevel().getLevelNumber(); i++) {
			if (this.levels.isLevelEmpty(i)) continue;

			texelSize = this.levels.getLevel(i).getTexelSize();
			if (texelSize > resolution) continue;

			targetLevel = this.levels.getLevel(i);
			break;
		}

		// Choose the level closest to the resolution desired
		if (targetLevel.getLevelNumber() != 0 && !this.levels.isLevelEmpty(targetLevel.getLevelNumber() - 1)) {
			Level nextLowerLevel = this.levels.getLevel(targetLevel.getLevelNumber() - 1);
			double dless = Math.abs(nextLowerLevel.getTexelSize() - resolution);
			double dmore = Math.abs(targetLevel.getTexelSize() - resolution);
			if (dless < dmore) targetLevel = nextLowerLevel;
		}

		Logging.verbose(Logging.getMessage("layers.TiledImageLayer.LevelSelection", targetLevel.getLevelNumber(), Double.toString(targetLevel.getTexelSize())));
		return targetLevel.getLevelNumber();
	}

	public long countImagesInSector(Sector sector, int levelNumber) {
		if (sector == null) {
			String msg = Logging.getMessage("nullValue.SectorIsNull");
			Logging.error(msg);
			throw new IllegalArgumentException(msg);
		}

		Level targetLevel = this.levels.getLastLevel();
		if (levelNumber >= 0) {
			for (int i = levelNumber; i < this.getLevels().getLastLevel().getLevelNumber(); i++) {
				if (this.levels.isLevelEmpty(i)) continue;

				targetLevel = this.levels.getLevel(i);
				break;
			}
		}

		// Collect all the tiles intersecting the input sector.
		LatLon delta = targetLevel.getTileDelta();
		LatLon origin = this.levels.getTileOrigin();
		int nwRow = Tile.computeRow(delta.latitude, sector.maxLatitude, origin.latitude);
		int nwCol = Tile.computeColumn(delta.longitude, sector.minLongitude, origin.longitude);
		int seRow = Tile.computeRow(delta.latitude, sector.minLatitude, origin.latitude);
		int seCol = Tile.computeColumn(delta.longitude, sector.maxLongitude, origin.longitude);

		long numRows = nwRow - seRow + 1;
		long numCols = seCol - nwCol + 1;

		return numRows * numCols;
	}

	public GpuTextureTile[][] getTilesInSector(Sector sector, int levelNumber) {
		if (sector == null) {
			String msg = Logging.getMessage("nullValue.SectorIsNull");
			Logging.error(msg);
			throw new IllegalArgumentException(msg);
		}

		Level targetLevel = this.levels.getLastLevel();
		if (levelNumber >= 0) {
			for (int i = levelNumber; i < this.getLevels().getLastLevel().getLevelNumber(); i++) {
				if (this.levels.isLevelEmpty(i)) continue;

				targetLevel = this.levels.getLevel(i);
				break;
			}
		}

		// Collect all the tiles intersecting the input sector.
		LatLon delta = targetLevel.getTileDelta();
		LatLon origin = this.levels.getTileOrigin();
		int nwRow = Tile.computeRow(delta.latitude, sector.maxLatitude, origin.latitude);
		int nwCol = Tile.computeColumn(delta.longitude, sector.minLongitude, origin.longitude);
		int seRow = Tile.computeRow(delta.latitude, sector.minLatitude, origin.latitude);
		int seCol = Tile.computeColumn(delta.longitude, sector.maxLongitude, origin.longitude);

		int numRows = nwRow - seRow + 1;
		int numCols = seCol - nwCol + 1;
		GpuTextureTile[][] sectorTiles = new GpuTextureTile[numRows][numCols];

		for (int row = nwRow; row >= seRow; row--) {
			for (int col = nwCol; col <= seCol; col++) {
				TileKey key = new TileKey(targetLevel.getLevelNumber(), row, col, targetLevel.getCacheName());
				Sector tileSector = this.levels.computeSectorForKey(key);
				sectorTiles[nwRow - row][col - nwCol] = this.createTile(tileSector, targetLevel, row, col);
			}
		}

		return sectorTiles;
	}
}
=======
/*
 * Copyright (C) 2012 United States Government as represented by the Administrator of the
 * National Aeronautics and Space Administration.
 * All Rights Reserved.
 */
package gov.nasa.worldwind.layers;

import android.graphics.Color;
import android.graphics.Paint;
import android.graphics.Point;
import android.opengl.GLES20;
import gov.nasa.worldwind.Configuration;
import gov.nasa.worldwind.WorldWind;
import gov.nasa.worldwind.WorldWindowImpl;
import gov.nasa.worldwind.avlist.AVKey;
import gov.nasa.worldwind.avlist.AVList;
import gov.nasa.worldwind.avlist.AVListImpl;
import gov.nasa.worldwind.cache.BasicMemoryCache;
import gov.nasa.worldwind.cache.FileStore;
import gov.nasa.worldwind.cache.MemoryCache;
import gov.nasa.worldwind.geom.*;
import gov.nasa.worldwind.render.DrawContext;
import gov.nasa.worldwind.render.GpuTextureTile;
import gov.nasa.worldwind.render.Renderable;
import gov.nasa.worldwind.render.TextRenderer;
import gov.nasa.worldwind.util.*;
import org.w3c.dom.Document;
import org.w3c.dom.Element;

import javax.xml.xpath.XPath;
import java.util.ArrayList;
import java.util.List;
import java.util.concurrent.PriorityBlockingQueue;

/**
 * Edited By: Nicola Dorigatti, Trilogis
 * 
 * @author dcollins
 * @version $Id: TiledImageLayer.java 842 2012-10-09 23:46:47Z tgaskins $
 */
// TODO: apply layer opacity during rendering
public abstract class TiledImageLayer extends AbstractLayer implements Tile.TileFactory<GpuTextureTile> {
	protected LevelSet levels;
	protected double detailHintOrigin = 2.6; // the default detail hint origin
	protected double detailHint;
	protected boolean forceLevelZeroLoads = false;
	protected boolean levelZeroLoaded = false;
	protected boolean retainLevelZeroTiles = false;
	protected boolean useTransparentTextures = false;
	protected boolean useMipMaps = true;
	protected String textureFormat;
	private boolean drawTileIDs = false;
	private boolean drawBoundingVolumes = false;
	protected List<GpuTextureTile> topLevelTiles = new ArrayList<GpuTextureTile>();
	protected String tileCountName;

	// Stuff computed each frame
	protected List<GpuTextureTile> currentTiles = new ArrayList<GpuTextureTile>();
	protected GpuTextureTile currentAncestorTile;
	protected PriorityBlockingQueue<Runnable> requestQ = new PriorityBlockingQueue<Runnable>(200);
	protected final Object fileLock = new Object();
	protected TextRenderer textRenderer;

	abstract protected void forceTextureLoad(GpuTextureTile tile);
	abstract protected void requestTile(DrawContext dc, GpuTextureTile tile);

	public TiledImageLayer(AVList params) {
		if (params == null) {
			String message = Logging.getMessage("nullValue.ParamsIsNull");
			Logging.error(message);
			throw new IllegalArgumentException(message);
		}

		this.levels = new LevelSet(params);

		this.setValue(AVKey.SECTOR, this.levels.getSector());
		this.setPickEnabled(false); // textures are assumed to be terrain unless specifically indicated otherwise.
		setName(this.getName());
	}

	public TiledImageLayer(Element domElement, AVList params) {
		this(getParamsFromDocument(domElement, params));
	}

	protected static AVList getParamsFromDocument(Element domElement, AVList params) {
		if (domElement == null) {
			String message = Logging.getMessage("nullValue.DocumentIsNull");
			Logging.error(message);
			throw new IllegalArgumentException(message);
		}

		if (params == null) params = new AVListImpl();

		getTiledImageLayerConfigParams(domElement, params);
		setFallbacks(params);

		return params;
	}

	protected static void setFallbacks(AVList params) {
		if (params.getValue(AVKey.LEVEL_ZERO_TILE_DELTA) == null) {
			Angle delta = Angle.fromDegrees(36);
			params.setValue(AVKey.LEVEL_ZERO_TILE_DELTA, new LatLon(delta, delta));
		}

		if (params.getValue(AVKey.TILE_WIDTH) == null) params.setValue(AVKey.TILE_WIDTH, 512);

		if (params.getValue(AVKey.TILE_HEIGHT) == null) params.setValue(AVKey.TILE_HEIGHT, 512);

		if (params.getValue(AVKey.FORMAT_SUFFIX) == null) params.setValue(AVKey.FORMAT_SUFFIX, ".png");

		if (params.getValue(AVKey.NUM_LEVELS) == null) params.setValue(AVKey.NUM_LEVELS, 19); // approximately 0.1 meters per pixel

		if (params.getValue(AVKey.NUM_EMPTY_LEVELS) == null) params.setValue(AVKey.NUM_EMPTY_LEVELS, 0);
	}

	@Override
	public Object setValue(String key, Object value) {
		// Offer it to the level set
		if (this.getLevels() != null) this.getLevels().setValue(key, value);

		return super.setValue(key, value);
	}

	@Override
	public Object getValue(String key) {
		Object value = super.getValue(key);

		return value != null ? value : this.getLevels().getValue(key); // see if the level set has it
	}

	@Override
	public void setName(String name)
	{
		super.setName(name);
		this.tileCountName = this.getName() + " Tiles";
	}

	public boolean isForceLevelZeroLoads() {
		return this.forceLevelZeroLoads;
	}

	public void setForceLevelZeroLoads(boolean forceLevelZeroLoads) {
		this.forceLevelZeroLoads = forceLevelZeroLoads;
	}

	public boolean isRetainLevelZeroTiles() {
		return retainLevelZeroTiles;
	}

	public void setRetainLevelZeroTiles(boolean retainLevelZeroTiles) {
		this.retainLevelZeroTiles = retainLevelZeroTiles;
	}

	public boolean isDrawTileIDs()
	{
		return drawTileIDs;
	}

	public void setDrawTileIDs(boolean drawTileIDs)
	{
		this.drawTileIDs = drawTileIDs;
	}

	public boolean isDrawBoundingVolumes()
	{
		return drawBoundingVolumes;
	}

	public void setDrawBoundingVolumes(boolean drawBoundingVolumes)
	{
		this.drawBoundingVolumes = drawBoundingVolumes;
	}

	/**
	 * Indicates the layer's detail hint, which is described in {@link #setDetailHint(double)}.
	 * 
	 * @return the detail hint
	 * @see #setDetailHint(double)
	 */
	public double getDetailHint() {
		return this.detailHint;
	}

	/**
	 * Modifies the default relationship of image resolution to screen resolution as the viewing altitude changes.
	 * Values greater than 0 cause imagery to appear at higher resolution at greater altitudes than normal, but at an
	 * increased performance cost. Values less than 0 decrease the default resolution at any given altitude. The default
	 * value is 0. Values typically range between -0.5 and 0.5.
	 * <p/>
	 * Note: The resolution-to-height relationship is defined by a scale factor that specifies the approximate size of discernible lengths in the image relative
	 * to eye distance. The scale is specified as a power of 10. A value of 3, for example, specifies that 1 meter on the surface should be distinguishable from
	 * an altitude of 10^3 meters (1000 meters). The default scale is 1/10^2.8, (1 over 10 raised to the power 2.8). The detail hint specifies deviations from
	 * that default. A detail hint of 0.2 specifies a scale of 1/1000, i.e., 1/10^(2.8 + .2) = 1/10^3. Scales much larger than 3 typically cause the applied
	 * resolution to be higher than discernible for the altitude. Such scales significantly decrease performance.
	 * 
	 * @param detailHint
	 *            the degree to modify the default relationship of image resolution to screen resolution with
	 *            changing view altitudes. Values greater than 1 increase the resolution. Values less than zero
	 *            decrease the resolution. The default value is 0.
	 */
	public void setDetailHint(double detailHint) {
		this.detailHint = detailHint;
	}

	protected LevelSet getLevels() {
		return levels;
	}

	protected PriorityBlockingQueue<Runnable> getRequestQ() {
		return requestQ;
	}

	public boolean isUseTransparentTextures() {
		return this.useTransparentTextures;
	}

	public void setUseTransparentTextures(boolean useTransparentTextures) {
		this.useTransparentTextures = useTransparentTextures;
	}

	/**
	 * Returns the format used to store images in texture memory, or null if
	 * images are stored in their native format.
	 *
	 * @return the texture image format; null if images are stored in their
	 *         native format.
	 * @see #setTextureFormat(String)
	 */
	public String getTextureFormat() {
		return this.textureFormat;
	}

	/**
	 * Specifies the format used to store images in texture memory, or null to
	 * store images in their native format. Suppported texture formats are as
	 * follows:
	 * <ul>
	 * <li><code>image/dds</code> - Stores images in the compressed DDS format. If the image is already in DDS format it's stored as-is.</li>
	 * </ul>
	 *
	 * @param textureFormat
	 *            the texture image format; null to store images in their native
	 *            format.
	 */
	public void setTextureFormat(String textureFormat) {
		this.textureFormat = textureFormat;
	}

	public boolean isUseMipMaps()
	{
		return useMipMaps;
	}

	public void setUseMipMaps(boolean useMipMaps)
	{
		this.useMipMaps = useMipMaps;
	}

	/**
	 * Specifies the time of the layer's most recent dataset update, beyond which cached data is invalid. If greater
	 * than zero, the layer ignores and eliminates any in-memory or on-disk cached data older than the time specified,
	 * and requests new information from the data source. If zero, the default, the layer applies any expiry times
	 * associated with its individual levels, but only for on-disk cached data. In-memory cached data is expired only
	 * when the expiry time is specified with this method and is greater than zero. This method also overwrites the
	 * expiry times of the layer's individual levels if the value specified to the method is greater than zero.
	 * 
	 * @param expiryTime
	 *            the expiry time of any cached data, expressed as a number of milliseconds beyond the epoch. The
	 *            default expiry time is zero.
	 * @see System#currentTimeMillis() for a description of milliseconds beyond the epoch.
	 */
	@Override
	public void setExpiryTime(long expiryTime) // Override this method to use intrinsic level-specific expiry times
	{
		super.setExpiryTime(expiryTime);

		if (expiryTime > 0) this.levels.setExpiryTime(expiryTime); // remove this in sub-class to use level-specific expiry times
	}

	protected void checkTextureExpiration(DrawContext dc, List<GpuTextureTile> tiles) {
		for (GpuTextureTile tile : tiles) {
			if (tile.isTextureExpired()) this.requestTile(dc, tile);
		}
	}

	protected void sendRequests() {
		Runnable task = this.requestQ.poll();
		while (task != null) {
			if (!WorldWind.getTaskService().isFull()) {
				WorldWind.getTaskService().runTask(task);
			}
			task = this.requestQ.poll();
		}
	}

	/**
	 * {@inheritDoc}
	 * <p/>
	 * Overridden to return <code>false</code> when this layer's LevelSet is entirely outside of the current visible sector. This provides an effective way to
	 * cull the entire layer before it performs any unnecessary work.
	 */
	@Override
	public boolean isLayerInView(DrawContext dc) {
		return dc.getVisibleSector() == null || dc.getVisibleSector().intersects(this.levels.getSector());
	}

	protected Vec4 computeReferencePoint(DrawContext dc) {
		if (dc.getViewportCenterPosition() != null) return dc.getGlobe().computePointFromPosition(dc.getViewportCenterPosition());
		Rect viewport = dc.getView().getViewport();

		int x = (int) viewport.width / 2;
		for (int y = (int) (0.5 * viewport.height); y >= 0; y--) {
			// point
			Point point = new Point(x, y);
			Position pos = new Position();
			boolean calculated = dc.getView().computePositionFromScreenPoint(dc.getGlobe(), point, pos);// computePositionFromScreenPoint(x, y);
			if (!calculated) continue;

			return dc.getGlobe().computePointFromPosition(pos.latitude, pos.longitude, 0d);
		}

		return null;
	}

	protected Vec4 getReferencePoint(DrawContext dc) {
		return this.computeReferencePoint(dc);
	}

	// ============== Rendering ======================= //
	// ============== Rendering ======================= //
	// ============== Rendering ======================= //

	@Override
	protected void doRender(DrawContext dc) {
		if (this.forceLevelZeroLoads && !this.levelZeroLoaded)
			this.loadAllTopLevelTextures(dc);

		if (dc.getSurfaceGeometry() == null || dc.getSurfaceGeometry().size() < 1) return;

		this.assembleTiles(dc);

		if (!this.currentTiles.isEmpty()) {
			// TODO: apply opacity and transparent texture support

			//TODO Draw Tile boundries/labels
			dc.setPerFrameStatistic(PerformanceStatistic.IMAGE_TILE_COUNT, this.tileCountName,
					this.currentTiles.size());
			dc.getSurfaceTileRenderer().renderTiles(dc, this.currentTiles);

			if (this.drawTileIDs)
				this.drawTileIDs(dc, this.currentTiles);

			if (this.drawBoundingVolumes)
				this.drawBoundingVolumes(dc, this.currentTiles);

			// Check texture expiration. Memory-cached textures are checked for expiration only when an explicit,
			// non-zero expiry time has been set for the layer. If none has been set, the expiry times of the layer's
			// individual levels are used, but only for images in the local file cache, not textures in memory. This is
			// to avoid incurring the overhead of checking expiration of in-memory textures, a very rarely used feature.
			if (this.getExpiryTime() > 0 && this.getExpiryTime() < System.currentTimeMillis()) this.checkTextureExpiration(dc, this.currentTiles);

			this.currentTiles.clear();
		}

		this.sendRequests();
		this.requestQ.clear();

		// TODO: clear fallback tiles
	}

	protected void drawTileIDs(DrawContext dc, List<GpuTextureTile> tiles)
	{
		Paint paint = new Paint();
		paint.setColor(Color.YELLOW);
		if(textRenderer==null) {
			textRenderer = new TextRenderer(dc, paint);
		}

		GLES20.glDisable(GLES20.GL_DEPTH_TEST);
		GLES20.glDepthMask(false);

		for (GpuTextureTile tile : tiles)
		{
			String tileLabel = tile.getLabel();

			if (tile.getFallbackTile() != null)
				tileLabel += "/" + tile.getFallbackTile().getLabel();

			LatLon ll = tile.getSector().getCentroid();
			Vec4 pt = new Vec4();
			dc.getView().project(dc.getGlobe().computePointFromPosition(ll.getLatitude(), ll.getLongitude(),
					dc.getGlobe().getElevation(ll.getLatitude(), ll.getLongitude())), pt);
			textRenderer.draw(tileLabel, (int) pt.x, (int) pt.y);
		}
		GLES20.glEnable(GLES20.GL_DEPTH_TEST);
		GLES20.glDepthMask(true);
	}

	protected void drawBoundingVolumes(DrawContext dc, List<GpuTextureTile> tiles)
	{
		for (GpuTextureTile tile : tiles)
		{
			if (tile.getExtent() instanceof Renderable)
				((Renderable) tile.getExtent()).render(dc);
		}

		Box c = Sector.computeBoundingBox(dc.getGlobe(), dc.getVerticalExaggeration(), this.levels.getSector());
		c.render(dc);
	}

	public GpuTextureTile createTile(Sector sector, Level level, int row, int column) {
		if (sector == null) {
			String msg = Logging.getMessage("nullValue.SectorIsNull");
			Logging.error(msg);
			throw new IllegalArgumentException(msg);
		}

		if (level == null) {
			String msg = Logging.getMessage("nullValue.LevelIsNull");
			Logging.error(msg);
			throw new IllegalArgumentException(msg);
		}

		if (row < 0) {
			String msg = Logging.getMessage("generic.RowIndexOutOfRange", row);
			Logging.error(msg);
			throw new IllegalArgumentException(msg);
		}

		if (column < 0) {
			String msg = Logging.getMessage("generic.ColumnIndexOutOfRange", column);
			Logging.error(msg);
			throw new IllegalArgumentException(msg);
		}

		return new GpuTextureTile(sector, level, row, column);
	}

	protected void loadAllTopLevelTextures(DrawContext dc)
	{
		if(WorldWindowImpl.DEBUG)
			Logging.verbose(getName() + "- Creating Top Level Tiles");
		for (GpuTextureTile tile : this.getTopLevels())
		{
			if (!tile.isTextureInMemory(dc.getTextureCache()))
				this.forceTextureLoad(tile);
		}

		this.levelZeroLoaded = true;
	}


	// ============== Tile Assembly ======================= //
	// ============== Tile Assembly ======================= //
	// ============== Tile Assembly ======================= //

	protected void assembleTiles(DrawContext dc) {
		this.currentTiles.clear();

		if (this.topLevelTiles.isEmpty()) this.createTopLevelTiles();

		for (int i = 0; i < this.topLevelTiles.size(); i++) {
			Tile tile = this.topLevelTiles.get(i);

			this.updateTileExtent(dc, (GpuTextureTile) tile);
			this.currentAncestorTile = null;

			if (this.isTileVisible(dc, (GpuTextureTile) tile)) this.addTileOrDescendants(dc, (GpuTextureTile) tile);
		}
	}

	public List<GpuTextureTile> getTopLevels()
	{
		if (this.topLevelTiles == null)
			this.createTopLevelTiles();

		return topLevelTiles;
	}


	protected void createTopLevelTiles() {
		if (this.levels.getFirstLevel() == null) {
			Logging.warning(Logging.getMessage("generic.FirstLevelIsNull"));
			return;
		}

		this.topLevelTiles.clear();
		// TODO Tile.createTilesForLevel(this.levels.getFirstLevel(), this.levels.getSector(), this, this.topLevelTiles);
		Tile.createTilesForLevel(this.levels.getFirstLevel(), this.levels.getSector(), this, this.topLevelTiles, this.levels.getTileOrigin());

	}

	protected void addTileOrDescendants(DrawContext dc, GpuTextureTile tile) {
		this.updateTileExtent(dc, tile);

		if (this.meetsRenderCriteria(dc, tile)) {
			this.addTile(dc, tile);
			return;
		}

		// The incoming tile does not meet the rendering criteria, so it must be subdivided and those subdivisions
		// tested against the criteria.

		// All tiles that meet the selection criteria are drawn, but some of those tiles will not have textures
		// associated with them because their texture isn't loaded yet. In this case the tiles use the texture of the
		// closest ancestor that has a texture loaded. The ancestor is called the currentAncestorTile. A texture
		// transform is applied during rendering to align the sector's texture coordinates with the appropriate region
		// of the ancestor's texture.

		MemoryCache cache = GpuTextureTile.getMemoryCache();
		GpuTextureTile ancestorTile = null;

		try {
			if (tile.isTextureInMemory(dc.getGpuResourceCache()) || tile.getLevelNumber() == 0) {
				ancestorTile = this.currentAncestorTile;
				this.currentAncestorTile = tile;
			}
			else if (!tile.getLevel().isEmpty())
			{
//                this.addTile(dc, tile);
//                return;

				// Issue a request for the parent before descending to the children.
//                if (tile.getLevelNumber() < this.levels.getNumLevels())
//                {
//                    // Request only tiles with data associated at this level
//                    if (!this.levels.isResourceAbsent(tile))
//                        this.requestTexture(dc, tile);
//                }
			}
			Tile[] subTiles = tile.subdivide(this.levels.getLevel(tile.getLevelNumber() + 1), cache, this);
			for (Tile child : subTiles) {
				// Put all sub-tiles in the terrain tile cache to avoid repeatedly allocating them each frame. Sub
				// tiles are placed in the cache here, and updated when their terrain geometry changes.
				if (!cache.contains(child.getTileKey())) cache.put(child.getTileKey(), child);

				// Add descendant tiles that intersect the LevelSet's sector and are visible. If half or more of this
				// tile (in either latitude or longitude) extends beyond the LevelSet's sector, then two or three of its
				// children will be entirely outside the LevelSet's sector.
				if (this.levels.getSector().intersects(child.getSector()) && this.isTileVisible(dc, (GpuTextureTile) child)) {
					this.addTileOrDescendants(dc, (GpuTextureTile) child);
				}
			}
			tile.clearChildList();
		} finally {
			if (ancestorTile != null) this.currentAncestorTile = ancestorTile;
		}
	}

	protected void addTile(DrawContext dc, GpuTextureTile tile) {
		tile.setFallbackTile(null);

		// If this tile's level is empty, just ignore it. When the view moves closer to the tile it is subdivided and
		// an non-empty child level is eventually added.
		if (tile.getLevel().isEmpty()) return;

		// If the tile's texture is in memory, add it to the list of current tiles and return.
		if (tile.isTextureInMemory(dc.getGpuResourceCache())) {
			this.currentTiles.add(tile);
			return;
		}

		// Level 0 loads may be forced
		if (tile.getLevelNumber() == 0 && this.forceLevelZeroLoads && !tile.isTextureInMemory(dc.getTextureCache()))
		{
			this.forceTextureLoad(tile);
			if (tile.isTextureInMemory(dc.getTextureCache()))
			{
				this.currentTiles.add(tile);
				return;
			}
		}

		// The tile's texture is not in memory. Issue a request for the texture data if the tile is not already marked
		// as an absent resource. We ignore absent resources to avoid flooding the system with requests for resources
		// that are never resolved.
		if (!this.levels.isResourceAbsent(tile)) this.requestTile(dc, tile);

		if (this.currentAncestorTile != null) {
			// If the current ancestor tile's texture is in memory, then use it as this tile's fallback tile and add
			// this tile to the list of current tiles. Otherwise, we check if the ancestor tile is a level zero tile and
			// if so issue a request to load it into memory. This is critical to correctly handling the case when an
			// application is resumed with the view close to the globe. In that case, the level zero tiles are never
			// initially loaded and the tile that meets the render criteria may have no data. By issuing a request for
			// level zero ancestor tiles, we ensure that something displays when the application resumes.
			if (this.currentAncestorTile.getLevelNumber() == 0 && this.forceLevelZeroLoads &&
					!this.currentAncestorTile.isTextureInMemory(dc.getTextureCache()))
				this.forceTextureLoad(this.currentAncestorTile);

			if (this.currentAncestorTile.isTextureInMemory(dc.getGpuResourceCache())) {
				tile.setFallbackTile(this.currentAncestorTile);
				this.currentTiles.add(tile);
			} else if (this.currentAncestorTile.getLevelNumber() == 0) {
				if (!this.levels.isResourceAbsent(this.currentAncestorTile)) this.requestTile(dc, this.currentAncestorTile);
			}
		}
	}

	protected boolean isTileVisible(DrawContext dc, GpuTextureTile tile) {
		// TODO: compute extent every frame or periodically update
		if (tile.getExtent() == null) tile.setExtent(this.computeTileExtent(dc, tile));

		Sector visibleSector = dc.getVisibleSector();
		Extent extent = tile.getExtent();

		return (visibleSector == null || visibleSector.intersects(tile.getSector())) && (extent == null || dc.getView().getFrustumInModelCoordinates().intersects(extent));
	}

	protected boolean meetsRenderCriteria(DrawContext dc, GpuTextureTile tile) {
		return this.levels.isFinalLevel(tile.getLevelNumber()) || !this.needToSubdivide(dc, tile);
	}

	protected boolean needToSubdivide(DrawContext dc, GpuTextureTile tile) {
		return tile.mustSubdivide(dc, this.detailHintOrigin + this.detailHint);
	}

	protected void updateTileExtent(DrawContext dc, GpuTextureTile tile) {
		// TODO: regenerate the tile extent and reference points whenever the underlying elevation model changes.
		// TODO: regenerate the tile extent and reference points whenever the vertical exaggeration changes.

		if (tile.getExtent() == null) {
			tile.setExtent(this.computeTileExtent(dc, tile));
		}

		// Update the tile's reference points.
		Vec4[] points = tile.getReferencePoints();
		if (points == null) {
			points = new Vec4[] { new Vec4(), new Vec4(), new Vec4(), new Vec4(), new Vec4() };
			tile.getSector().computeCornerPoints(dc.getGlobe(), dc.getVerticalExaggeration(), points);
			tile.getSector().computeCentroidPoint(dc.getGlobe(), dc.getVerticalExaggeration(), points[4]);
			tile.setReferencePoints(points);
		}
	}

	protected Extent computeTileExtent(DrawContext dc, GpuTextureTile tile) {
		return Sector.computeBoundingBox(dc.getGlobe(), dc.getVerticalExaggeration(), tile.getSector());
	}


	// **************************************************************//
	// ******************** Configuration *************************//
	// **************************************************************//
	/**
	 * Creates a configuration document for a TiledImageLayer described by the
	 * specified params. The returned document may be used as a construction
	 * parameter to {@link gov.nasa.worldwind.layers.BasicTiledImageLayer}.
	 * 
	 * @param params
	 *            parameters describing the TiledImageLayer.
	 * @return a configuration document for the TiledImageLayer.
	 */
	public static Document createTiledImageLayerConfigDocument(AVList params) {
		Document doc = WWXML.createDocumentBuilder(true).newDocument();

		Element root = WWXML.setDocumentElement(doc, "Layer");
		WWXML.setIntegerAttribute(root, "version", 1);
		WWXML.setTextAttribute(root, "layerType", "TiledImageLayer");

		createTiledImageLayerConfigElements(params, root);

		return doc;
	}

	/**
	 * Appends TiledImageLayer configuration parameters as elements to the
	 * specified context. This appends elements for the following parameters:
	 * <table>
	 * <tr>
	 * <th>Parameter</th>
	 * <th>Element Path</th>
	 * <th>Type</th>
	 * </tr>
	 * <tr>
	 * <td>{@link AVKey#SERVICE_NAME}</td>
	 * <td>Service/@serviceName</td>
	 * <td>String</td>
	 * </tr>
	 * <tr>
	 * <td>{@link AVKey#IMAGE_FORMAT}</td>
	 * <td>ImageFormat</td>
	 * <td>String</td>
	 * </tr>
	 * <tr>
	 * <td>{@link AVKey#AVAILABLE_IMAGE_FORMATS}</td>
	 * <td>AvailableImageFormats/ImageFormat</td>
	 * <td>String array</td>
	 * </tr>
	 * <tr>
	 * <td>{@link AVKey#FORCE_LEVEL_ZERO_LOADS}</td>
	 * <td>ForceLevelZeroLoads</td>
	 * <td>Boolean</td>
	 * </tr>
	 * <tr>
	 * <td>{@link AVKey#RETAIN_LEVEL_ZERO_TILES}</td>
	 * <td>RetainLevelZeroTiles</td>
	 * <td>Boolean</td>
	 * </tr>
	 * <tr>
	 * <td>{@link AVKey#TEXTURE_FORMAT}</td>
	 * <td>TextureFormat</td>
	 * <td>String</td>
	 * </tr>
	 * <tr>
	 * <td>{@link AVKey#USE_MIP_MAPS}</td>
	 * <td>UseMipMaps</td>
	 * <td>Boolean</td>
	 * </tr>
	 * <tr>
	 * <td>{@link AVKey#USE_TRANSPARENT_TEXTURES}</td>
	 * <td>UseTransparentTextures</td>
	 * <td>Boolean</td>
	 * </tr>
	 * <tr>
	 * <td>{@link AVKey#URL_CONNECT_TIMEOUT}</td>
	 * <td>RetrievalTimeouts/ConnectTimeout/Time</td>
	 * <td>Integer milliseconds</td>
	 * </tr>
	 * <tr>
	 * <td>{@link AVKey#URL_READ_TIMEOUT}</td>
	 * <td>RetrievalTimeouts/ReadTimeout/Time</td>
	 * <td>Integer milliseconds</td>
	 * </tr>
	 * <tr>
	 * <td>{@link AVKey#RETRIEVAL_QUEUE_STALE_REQUEST_LIMIT}</td>
	 * <td>RetrievalTimeouts/StaleRequestLimit/Time</td>
	 * <td>Integer milliseconds</td>
	 * </tr>
	 * </table>
	 * This also writes common layer and LevelSet configuration parameters by
	 * invoking {@link gov.nasa.worldwind.layers.AbstractLayer#createLayerConfigElements(gov.nasa.worldwind.avlist.AVList, org.w3c.dom.Element)} and
	 * {@link DataConfigurationUtils#createLevelSetConfigElements(gov.nasa.worldwind.avlist.AVList, org.w3c.dom.Element)} .
	 * 
	 * @param params
	 *            the key-value pairs which define the TiledImageLayer
	 *            configuration parameters.
	 * @param context
	 *            the XML document root on which to append TiledImageLayer
	 *            configuration elements.
	 * @return a reference to context.
	 * @throws IllegalArgumentException
	 *             if either the parameters or the context are null.
	 */
	public static Element createTiledImageLayerConfigElements(AVList params, Element context) {
		if (params == null) {
			String message = Logging.getMessage("nullValue.ParametersIsNull");
			Logging.error(message);
			throw new IllegalArgumentException(message);
		}

		if (context == null) {
			String message = Logging.getMessage("nullValue.ContextIsNull");
			Logging.error(message);
			throw new IllegalArgumentException(message);
		}

		XPath xpath = WWXML.makeXPath();

		// Common layer properties.
		// AbstractLayer.createLayerConfigElements(params, context);
		AbstractLayer.getLayerConfigParams(context, params);

		// LevelSet properties.
		// DataConfigurationUtils.createLevelSetConfigElements(params, context);

		DataConfigurationUtils.getLevelSetConfigParams(context, params);

		// Service properties.
		// Try to get the SERVICE_NAME property, but default to "WWTileService".
		String s = AVListImpl.getStringValue(params, AVKey.SERVICE_NAME, "WWTileService");
		if (s != null && s.length() > 0) {
			// The service element may already exist, in which case we want to
			// append to it.
			Element el = WWXML.getElement(context, "Service", xpath);
			if (el == null) el = WWXML.appendElementPath(context, "Service");
			WWXML.setTextAttribute(el, "serviceName", s);
		}

		WWXML.checkAndAppendBooleanElement(params, AVKey.RETRIEVE_PROPERTIES_FROM_SERVICE, context, "RetrievePropertiesFromService");

		// Image format properties.
		WWXML.checkAndAppendTextElement(params, AVKey.IMAGE_FORMAT, context, "ImageFormat");
		WWXML.checkAndAppendTextElement(params, AVKey.TEXTURE_FORMAT, context, "TextureFormat");

		Object o = params.getValue(AVKey.AVAILABLE_IMAGE_FORMATS);
		if (o != null && o instanceof String[]) {
			String[] strings = (String[]) o;
			if (strings.length > 0) {
				// The available image formats element may already exists, in
				// which case we want to append to it, rather
				// than create entirely separate paths.
				Element el = WWXML.getElement(context, "AvailableImageFormats", xpath);
				if (el == null) el = WWXML.appendElementPath(context, "AvailableImageFormats");
				WWXML.appendTextArray(el, "ImageFormat", strings);
			}
		}

		// Optional behavior properties.
		WWXML.checkAndAppendBooleanElement(params, AVKey.FORCE_LEVEL_ZERO_LOADS, context, "ForceLevelZeroLoads");
		WWXML.checkAndAppendBooleanElement(params, AVKey.RETAIN_LEVEL_ZERO_TILES, context, "RetainLevelZeroTiles");
		WWXML.checkAndAppendBooleanElement(params, AVKey.USE_MIP_MAPS, context, "UseMipMaps");
		WWXML.checkAndAppendBooleanElement(params, AVKey.USE_TRANSPARENT_TEXTURES, context, "UseTransparentTextures");
		WWXML.checkAndAppendDoubleElement(params, AVKey.DETAIL_HINT, context, "DetailHint");

		// Retrieval properties.
		if (params.getValue(AVKey.URL_CONNECT_TIMEOUT) != null || params.getValue(AVKey.URL_READ_TIMEOUT) != null
				|| params.getValue(AVKey.RETRIEVAL_QUEUE_STALE_REQUEST_LIMIT) != null) {
			Element el = WWXML.getElement(context, "RetrievalTimeouts", xpath);
			if (el == null) el = WWXML.appendElementPath(context, "RetrievalTimeouts");

			WWXML.checkAndAppendTimeElement(params, AVKey.URL_CONNECT_TIMEOUT, el, "ConnectTimeout/Time");
			WWXML.checkAndAppendTimeElement(params, AVKey.URL_READ_TIMEOUT, el, "ReadTimeout/Time");
			WWXML.checkAndAppendTimeElement(params, AVKey.RETRIEVAL_QUEUE_STALE_REQUEST_LIMIT, el, "StaleRequestLimit/Time");
		}

		return context;
	}

	/**
	 * Parses TiledImageLayer configuration parameters from the specified DOM document. This writes output as key-value
	 * pairs to params. If a parameter from the XML document already exists in params, that parameter is ignored.
	 * Supported key and parameter names are:
	 * <table>
	 * <tr>
	 * <th>Parameter</th>
	 * <th>Element Path</th>
	 * <th>Type</th>
	 * </tr>
	 * <tr>
	 * <td>{@link AVKey#SERVICE_NAME}</td>
	 * <td>Service/@serviceName</td>
	 * <td>String</td>
	 * </tr>
	 * <tr>
	 * <td>{@link AVKey#IMAGE_FORMAT}</td>
	 * <td>ImageFormat</td>
	 * <td>String</td>
	 * </tr>
	 * <tr>
	 * <td>{@link AVKey#AVAILABLE_IMAGE_FORMATS}</td>
	 * <td>AvailableImageFormats/ImageFormat</td>
	 * <td>String array</td>
	 * </tr>
	 * <tr>
	 * <td>{@link AVKey#URL_CONNECT_TIMEOUT}</td>
	 * <td>RetrievalTimeouts/ConnectTimeout/Time</td>
	 * <td>Integer milliseconds</td>
	 * </tr>
	 * <tr>
	 * <td>{@link AVKey#URL_READ_TIMEOUT}</td>
	 * <td>RetrievalTimeouts/ReadTimeout/Time</td>
	 * <td>Integer milliseconds</td>
	 * </tr>
	 * <tr>
	 * <td>{@link AVKey#RETRIEVAL_QUEUE_STALE_REQUEST_LIMIT}</td>
	 * <td>RetrievalTimeouts/StaleRequestLimit/Time</td>
	 * <td>Integer milliseconds</td>
	 * </tr>
	 * </table>
	 * This also parses
	 * common layer and LevelSet configuration parameters by invoking
	 * {@link gov.nasa.worldwind.layers.AbstractLayer#getLayerConfigParams(org.w3c.dom.Element, gov.nasa.worldwind.avlist.AVList)} and
	 * {@link gov.nasa.worldwind.util.DataConfigurationUtils#getLevelSetConfigParams(org.w3c.dom.Element, gov.nasa.worldwind.avlist.AVList)}.
	 * 
	 * @param domElement
	 *            the XML document root to parse for TiledImageLayer configuration parameters.
	 * @param params
	 *            the output key-value pairs which receive the TiledImageLayer configuration parameters. A null
	 *            reference is permitted.
	 * @return a reference to params, or a new AVList if params is null.
	 * @throws IllegalArgumentException
	 *             if the document is null.
	 */
	public static AVList getTiledImageLayerConfigParams(Element domElement, AVList params) {
		if (domElement == null) {
			String message = Logging.getMessage("nullValue.DocumentIsNull");
			Logging.error(message);
			throw new IllegalArgumentException(message);
		}

		if (params == null) params = new AVListImpl();

		XPath xpath = WWXML.makeXPath();

		// Common layer properties.
		AbstractLayer.getLayerConfigParams(domElement, params);

		// LevelSet properties.
		DataConfigurationUtils.getLevelSetConfigParams(domElement, params);

		// Image format properties.
		WWXML.checkAndSetStringParam(domElement, params, AVKey.IMAGE_FORMAT, "ImageFormat", xpath);
		WWXML.checkAndSetUniqueStringsParam(domElement, params, AVKey.AVAILABLE_IMAGE_FORMATS, "AvailableImageFormats/ImageFormat", xpath);
		WWXML.checkAndSetStringParam(domElement, params, AVKey.TEXTURE_FORMAT, "TextureFormat", xpath);

		// Optional behavior properties.
		WWXML.checkAndSetDoubleParam(domElement, params, AVKey.DETAIL_HINT, "DetailHint", xpath);
		WWXML.checkAndSetBooleanParam(domElement, params, AVKey.FORCE_LEVEL_ZERO_LOADS, "ForceLevelZeroLoads", xpath);
		WWXML.checkAndSetBooleanParam(domElement, params, AVKey.RETAIN_LEVEL_ZERO_TILES, "RetainLevelZeroTiles", xpath);
		WWXML.checkAndSetBooleanParam(domElement, params, AVKey.USE_MIP_MAPS, "UseMipMaps", xpath);
		WWXML.checkAndSetBooleanParam(domElement, params, AVKey.USE_TRANSPARENT_TEXTURES, "UseTransparentTextures", xpath);
//		WWXML.checkAndSetColorArrayParam(domElement, params, AVKey.TRANSPARENCY_COLORS, "TransparencyColors/Color", xpath);

				// Retrieval properties. Convert the Long time values to Integers.
				WWXML.checkAndSetTimeParamAsInteger(domElement, params, AVKey.URL_CONNECT_TIMEOUT, "RetrievalTimeouts/ConnectTimeout/Time", xpath);
		WWXML.checkAndSetTimeParamAsInteger(domElement, params, AVKey.URL_READ_TIMEOUT, "RetrievalTimeouts/ReadTimeout/Time", xpath);
		WWXML.checkAndSetTimeParamAsInteger(domElement, params, AVKey.RETRIEVAL_QUEUE_STALE_REQUEST_LIMIT, "RetrievalTimeouts/StaleRequestLimit/Time", xpath);

		return params;
	}

	protected boolean isTextureFileExpired(GpuTextureTile tile, java.net.URL textureURL, FileStore fileStore) {
		if (!WWIO.isFileOutOfDate(textureURL, tile.getLevel().getExpiryTime())) return false;

		// The file has expired. Delete it.
		fileStore.removeFile(textureURL);
		String message = Logging.getMessage("generic.DataFileExpired", textureURL);
		Logging.verbose(message);
		return true;
	}

	public int computeLevelForResolution(Sector sector, double resolution) {
		if (sector == null) {
			String message = Logging.getMessage("nullValue.SectorIsNull");
			Logging.error(message);
			throw new IllegalStateException(message);
		}

		// Find the first level exceeding the desired resolution
		double texelSize;
		Level targetLevel = this.levels.getLastLevel();
		for (int i = 0; i < this.getLevels().getLastLevel().getLevelNumber(); i++) {
			if (this.levels.isLevelEmpty(i)) continue;

			texelSize = this.levels.getLevel(i).getTexelSize();
			if (texelSize > resolution) continue;

			targetLevel = this.levels.getLevel(i);
			break;
		}

		// Choose the level closest to the resolution desired
		if (targetLevel.getLevelNumber() != 0 && !this.levels.isLevelEmpty(targetLevel.getLevelNumber() - 1)) {
			Level nextLowerLevel = this.levels.getLevel(targetLevel.getLevelNumber() - 1);
			double dless = Math.abs(nextLowerLevel.getTexelSize() - resolution);
			double dmore = Math.abs(targetLevel.getTexelSize() - resolution);
			if (dless < dmore) targetLevel = nextLowerLevel;
		}

		Logging.verbose(Logging.getMessage("layers.TiledImageLayer.LevelSelection", targetLevel.getLevelNumber(), Double.toString(targetLevel.getTexelSize())));
		return targetLevel.getLevelNumber();
	}

	public long countImagesInSector(Sector sector, int levelNumber) {
		if (sector == null) {
			String msg = Logging.getMessage("nullValue.SectorIsNull");
			Logging.error(msg);
			throw new IllegalArgumentException(msg);
		}

		Level targetLevel = this.levels.getLastLevel();
		if (levelNumber >= 0) {
			for (int i = levelNumber; i < this.getLevels().getLastLevel().getLevelNumber(); i++) {
				if (this.levels.isLevelEmpty(i)) continue;

				targetLevel = this.levels.getLevel(i);
				break;
			}
		}

		// Collect all the tiles intersecting the input sector.
		LatLon delta = targetLevel.getTileDelta();
		LatLon origin = this.levels.getTileOrigin();
		int nwRow = Tile.computeRow(delta.latitude, sector.maxLatitude, origin.latitude);
		int nwCol = Tile.computeColumn(delta.longitude, sector.minLongitude, origin.longitude);
		int seRow = Tile.computeRow(delta.latitude, sector.minLatitude, origin.latitude);
		int seCol = Tile.computeColumn(delta.longitude, sector.maxLongitude, origin.longitude);

		long numRows = nwRow - seRow + 1;
		long numCols = seCol - nwCol + 1;

		return numRows * numCols;
	}

	public GpuTextureTile[][] getTilesInSector(Sector sector, int levelNumber) {
		if (sector == null) {
			String msg = Logging.getMessage("nullValue.SectorIsNull");
			Logging.error(msg);
			throw new IllegalArgumentException(msg);
		}

		Level targetLevel = this.levels.getLastLevel();
		if (levelNumber >= 0) {
			for (int i = levelNumber; i < this.getLevels().getLastLevel().getLevelNumber(); i++) {
				if (this.levels.isLevelEmpty(i)) continue;

				targetLevel = this.levels.getLevel(i);
				break;
			}
		}

		// Collect all the tiles intersecting the input sector.
		LatLon delta = targetLevel.getTileDelta();
		LatLon origin = this.levels.getTileOrigin();
		int nwRow = Tile.computeRow(delta.latitude, sector.maxLatitude, origin.latitude);
		int nwCol = Tile.computeColumn(delta.longitude, sector.minLongitude, origin.longitude);
		int seRow = Tile.computeRow(delta.latitude, sector.minLatitude, origin.latitude);
		int seCol = Tile.computeColumn(delta.longitude, sector.maxLongitude, origin.longitude);

		int numRows = nwRow - seRow + 1;
		int numCols = seCol - nwCol + 1;
		GpuTextureTile[][] sectorTiles = new GpuTextureTile[numRows][numCols];

		for (int row = nwRow; row >= seRow; row--) {
			for (int col = nwCol; col <= seCol; col++) {
				TileKey key = new TileKey(targetLevel.getLevelNumber(), row, col, targetLevel.getCacheName());
				Sector tileSector = this.levels.computeSectorForKey(key);
				sectorTiles[nwRow - row][col - nwCol] = this.createTile(tileSector, targetLevel, row, col);
			}
		}

		return sectorTiles;
	}
}
>>>>>>> 21e35512
<|MERGE_RESOLUTION|>--- conflicted
+++ resolved
@@ -1,4 +1,3 @@
-<<<<<<< HEAD
 /*
  * Copyright (C) 2012 United States Government as represented by the Administrator of the
  * National Aeronautics and Space Administration.
@@ -6,16 +5,15 @@
  */
 package gov.nasa.worldwind.layers;
 
-import gov.nasa.worldwind.Configuration;
 import gov.nasa.worldwind.WorldWind;
+import gov.nasa.worldwind.WorldWindowImpl;
 import gov.nasa.worldwind.avlist.AVKey;
 import gov.nasa.worldwind.avlist.AVList;
 import gov.nasa.worldwind.avlist.AVListImpl;
-import gov.nasa.worldwind.cache.BasicMemoryCache;
 import gov.nasa.worldwind.cache.FileStore;
 import gov.nasa.worldwind.cache.MemoryCache;
-import gov.nasa.worldwind.event.BulkRetrievalListener;
 import gov.nasa.worldwind.geom.Angle;
+import gov.nasa.worldwind.geom.Box;
 import gov.nasa.worldwind.geom.Extent;
 import gov.nasa.worldwind.geom.LatLon;
 import gov.nasa.worldwind.geom.Position;
@@ -23,1329 +21,28 @@
 import gov.nasa.worldwind.geom.Sector;
 import gov.nasa.worldwind.geom.Vec4;
 import gov.nasa.worldwind.render.DrawContext;
-import gov.nasa.worldwind.render.GpuTextureData;
 import gov.nasa.worldwind.render.GpuTextureTile;
-import gov.nasa.worldwind.retrieve.AbstractRetrievalPostProcessor;
-import gov.nasa.worldwind.retrieve.BulkRetrievable;
-import gov.nasa.worldwind.retrieve.BulkRetrievalThread;
-import gov.nasa.worldwind.retrieve.Retriever;
-import gov.nasa.worldwind.retrieve.URLRetriever;
+import gov.nasa.worldwind.render.Renderable;
+import gov.nasa.worldwind.render.TextRenderer;
 import gov.nasa.worldwind.util.DataConfigurationUtils;
 import gov.nasa.worldwind.util.Level;
 import gov.nasa.worldwind.util.LevelSet;
 import gov.nasa.worldwind.util.Logging;
+import gov.nasa.worldwind.util.PerformanceStatistic;
 import gov.nasa.worldwind.util.Tile;
 import gov.nasa.worldwind.util.TileKey;
 import gov.nasa.worldwind.util.WWIO;
 import gov.nasa.worldwind.util.WWXML;
-import java.io.File;
-import java.io.IOException;
-import java.net.MalformedURLException;
-import java.net.URL;
-import java.nio.ByteBuffer;
 import java.util.ArrayList;
 import java.util.List;
 import java.util.concurrent.PriorityBlockingQueue;
 import javax.xml.xpath.XPath;
 import org.w3c.dom.Document;
 import org.w3c.dom.Element;
-import android.graphics.Point;
-
-/**
- * Edited By: Nicola Dorigatti, Trilogis
- * 
- * @author dcollins
- * @version $Id: TiledImageLayer.java 842 2012-10-09 23:46:47Z tgaskins $
- */
-// TODO: apply layer opacity during rendering
-public class TiledImageLayer extends AbstractLayer implements Tile.TileFactory, BulkRetrievable {
-	protected LevelSet levels;
-	protected double detailHintOrigin = 2.6; // the default detail hint origin
-	protected double detailHint;
-	protected boolean forceLevelZeroLoads = false;
-	protected boolean levelZeroLoaded = false;
-	protected boolean retainLevelZeroTiles = false;
-	protected boolean useTransparentTextures = false;
-	protected List<Tile> topLevelTiles = new ArrayList<Tile>();
-	protected String tileCountName;
-	protected String wmsLayerName;
-
-	// Stuff computed each frame
-	protected List<GpuTextureTile> currentTiles = new ArrayList<GpuTextureTile>();
-	protected GpuTextureTile currentAncestorTile;
-	protected PriorityBlockingQueue<Runnable> requestQ = new PriorityBlockingQueue<Runnable>(200);
-	protected final Object fileLock = new Object();
-
-	public TiledImageLayer(AVList params) {
-		if (params == null) {
-			String message = Logging.getMessage("nullValue.ParamsIsNull");
-			Logging.error(message);
-			throw new IllegalArgumentException(message);
-		}
-
-		this.levels = new LevelSet(params);
-
-		this.setValue(AVKey.SECTOR, this.levels.getSector());
-		this.setPickEnabled(false); // textures are assumed to be terrain unless specifically indicated otherwise.
-		this.tileCountName = this.getName() + " Tiles";
-
-		String s = params.getStringValue(AVKey.DISPLAY_NAME);
-		if (s != null) this.setName(s);
-		
-		String wmsName = params.getStringValue(AVKey.LAYER_NAMES);
-        if (wmsName != null) this.setWmsLayerName(wmsName);
-
-		Double d = (Double) params.getValue(AVKey.OPACITY);
-		if (d != null) this.setOpacity(d);
-
-		d = (Double) params.getValue(AVKey.MAX_ACTIVE_ALTITUDE);
-		if (d != null) this.setMaxActiveAltitude(d);
-
-		d = (Double) params.getValue(AVKey.MIN_ACTIVE_ALTITUDE);
-		if (d != null) this.setMinActiveAltitude(d);
-
-		d = (Double) params.getValue(AVKey.MAP_SCALE);
-		if (d != null) this.setValue(AVKey.MAP_SCALE, d);
-
-		d = (Double) params.getValue(AVKey.DETAIL_HINT);
-		if (d != null) this.setDetailHint(d);
-
-		Boolean b;
-
-		b = (Boolean) params.getValue(AVKey.NETWORK_RETRIEVAL_ENABLED);
-		if (b != null) this.setNetworkRetrievalEnabled(b);
-
-		b = (Boolean) params.getValue(AVKey.USE_TRANSPARENT_TEXTURES);
-		if (b != null) this.setUseTransparentTextures(b);
-
-		Object o = params.getValue(AVKey.URL_CONNECT_TIMEOUT);
-		if (o != null) this.setValue(AVKey.URL_CONNECT_TIMEOUT, o);
-
-		o = params.getValue(AVKey.URL_READ_TIMEOUT);
-		if (o != null) this.setValue(AVKey.URL_READ_TIMEOUT, o);
-
-		o = params.getValue(AVKey.RETRIEVAL_QUEUE_STALE_REQUEST_LIMIT);
-		if (o != null) this.setValue(AVKey.RETRIEVAL_QUEUE_STALE_REQUEST_LIMIT, o);
-
-		if (params.getValue(AVKey.TRANSPARENCY_COLORS) != null) this.setValue(AVKey.TRANSPARENCY_COLORS, params.getValue(AVKey.TRANSPARENCY_COLORS));
-
-		this.setValue(AVKey.CONSTRUCTION_PARAMETERS, params.copy());
-	}
-
-	public TiledImageLayer(Element domElement, AVList params) {
-		this(getParamsFromDocument(domElement, params));
-	}
-
-	protected static AVList getParamsFromDocument(Element domElement, AVList params) {
-		if (domElement == null) {
-			String message = Logging.getMessage("nullValue.DocumentIsNull");
-			Logging.error(message);
-			throw new IllegalArgumentException(message);
-		}
-
-		if (params == null) params = new AVListImpl();
-
-		getTiledImageLayerConfigParams(domElement, params);
-		setFallbacks(params);
-
-		return params;
-	}
-
-	protected static void setFallbacks(AVList params) {
-		if (params.getValue(AVKey.LEVEL_ZERO_TILE_DELTA) == null) {
-			Angle delta = Angle.fromDegrees(36);
-			params.setValue(AVKey.LEVEL_ZERO_TILE_DELTA, new LatLon(delta, delta));
-		}
-
-		if (params.getValue(AVKey.TILE_WIDTH) == null) params.setValue(AVKey.TILE_WIDTH, 512);
-
-		if (params.getValue(AVKey.TILE_HEIGHT) == null) params.setValue(AVKey.TILE_HEIGHT, 512);
-
-		if (params.getValue(AVKey.FORMAT_SUFFIX) == null) params.setValue(AVKey.FORMAT_SUFFIX, ".png");
-
-		if (params.getValue(AVKey.NUM_LEVELS) == null) params.setValue(AVKey.NUM_LEVELS, 19); // approximately 0.1 meters per pixel
-
-		if (params.getValue(AVKey.NUM_EMPTY_LEVELS) == null) params.setValue(AVKey.NUM_EMPTY_LEVELS, 0);
-	}
-
-	@Override
-	public Object setValue(String key, Object value) {
-		// Offer it to the level set
-		if (this.getLevels() != null) this.getLevels().setValue(key, value);
-
-		return super.setValue(key, value);
-	}
-
-	@Override
-	public Object getValue(String key) {
-		Object value = super.getValue(key);
-
-		return value != null ? value : this.getLevels().getValue(key); // see if the level set has it
-	}
-
-	public boolean isForceLevelZeroLoads() {
-		return this.forceLevelZeroLoads;
-	}
-
-	public void setForceLevelZeroLoads(boolean forceLevelZeroLoads) {
-		this.forceLevelZeroLoads = forceLevelZeroLoads;
-	}
-
-	public boolean isRetainLevelZeroTiles() {
-		return retainLevelZeroTiles;
-	}
-
-	public void setRetainLevelZeroTiles(boolean retainLevelZeroTiles) {
-		this.retainLevelZeroTiles = retainLevelZeroTiles;
-	}
-
-	/**
-	 * Indicates the layer's detail hint, which is described in {@link #setDetailHint(double)}.
-	 * 
-	 * @return the detail hint
-	 * @see #setDetailHint(double)
-	 */
-	public double getDetailHint() {
-		return this.detailHint;
-	}
-
-	/**
-	 * Modifies the default relationship of image resolution to screen resolution as the viewing altitude changes.
-	 * Values greater than 0 cause imagery to appear at higher resolution at greater altitudes than normal, but at an
-	 * increased performance cost. Values less than 0 decrease the default resolution at any given altitude. The default
-	 * value is 0. Values typically range between -0.5 and 0.5.
-	 * <p/>
-	 * Note: The resolution-to-height relationship is defined by a scale factor that specifies the approximate size of discernible lengths in the image relative
-	 * to eye distance. The scale is specified as a power of 10. A value of 3, for example, specifies that 1 meter on the surface should be distinguishable from
-	 * an altitude of 10^3 meters (1000 meters). The default scale is 1/10^2.8, (1 over 10 raised to the power 2.8). The detail hint specifies deviations from
-	 * that default. A detail hint of 0.2 specifies a scale of 1/1000, i.e., 1/10^(2.8 + .2) = 1/10^3. Scales much larger than 3 typically cause the applied
-	 * resolution to be higher than discernible for the altitude. Such scales significantly decrease performance.
-	 * 
-	 * @param detailHint
-	 *            the degree to modify the default relationship of image resolution to screen resolution with
-	 *            changing view altitudes. Values greater than 1 increase the resolution. Values less than zero
-	 *            decrease the resolution. The default value is 0.
-	 */
-	public void setDetailHint(double detailHint) {
-		this.detailHint = detailHint;
-	}
-
-	protected LevelSet getLevels() {
-		return levels;
-	}
-
-	protected PriorityBlockingQueue<Runnable> getRequestQ() {
-		return requestQ;
-	}
-
-	public boolean isUseTransparentTextures() {
-		return this.useTransparentTextures;
-	}
-
-	public void setUseTransparentTextures(boolean useTransparentTextures) {
-		this.useTransparentTextures = useTransparentTextures;
-	}
-
-	/**
-     * @return the wmsLayerName
-     */
-    public String getWmsLayerName() {
-        if (null == wmsLayerName){
-            wmsLayerName = "";
-        }
-        return wmsLayerName;
-    }
-    
-
-    /**
-     * @param wmsLayerName the wmsLayerName to set
-     */
-    public void setWmsLayerName(String wmsLayerName) {
-        this.wmsLayerName = wmsLayerName;
-    }
-    
-
-    /**
-	 * Specifies the time of the layer's most recent dataset update, beyond which cached data is invalid. If greater
-	 * than zero, the layer ignores and eliminates any in-memory or on-disk cached data older than the time specified,
-	 * and requests new information from the data source. If zero, the default, the layer applies any expiry times
-	 * associated with its individual levels, but only for on-disk cached data. In-memory cached data is expired only
-	 * when the expiry time is specified with this method and is greater than zero. This method also overwrites the
-	 * expiry times of the layer's individual levels if the value specified to the method is greater than zero.
-	 * 
-	 * @param expiryTime
-	 *            the expiry time of any cached data, expressed as a number of milliseconds beyond the epoch. The
-	 *            default expiry time is zero.
-	 * @see System#currentTimeMillis() for a description of milliseconds beyond the epoch.
-	 */
-	@Override
-	public void setExpiryTime(long expiryTime) // Override this method to use intrinsic level-specific expiry times
-	{
-		super.setExpiryTime(expiryTime);
-
-		if (expiryTime > 0) this.levels.setExpiryTime(expiryTime); // remove this in sub-class to use level-specific expiry times
-	}
-
-	protected void checkTextureExpiration(DrawContext dc, List<GpuTextureTile> tiles) {
-		for (GpuTextureTile tile : tiles) {
-			if (tile.isTextureExpired()) this.requestTile(dc, tile);
-		}
-	}
-
-	protected void sendRequests() {
-		Runnable task = this.requestQ.poll();
-		while (task != null) {
-			if (!WorldWind.getTaskService().isFull()) {
-				WorldWind.getTaskService().runTask(task);
-			}
-			task = this.requestQ.poll();
-		}
-	}
-
-	/**
-	 * {@inheritDoc}
-	 * <p/>
-	 * Overridden to return <code>false</code> when this layer's LevelSet is entirely outside of the current visible sector. This provides an effective way to
-	 * cull the entire layer before it performs any unnecessary work.
-	 */
-	@Override
-	public boolean isLayerInView(DrawContext dc) {
-		return dc.getVisibleSector() == null || dc.getVisibleSector().intersects(this.levels.getSector());
-	}
-
-	protected Vec4 computeReferencePoint(DrawContext dc) {
-		if (dc.getViewportCenterPosition() != null) return dc.getGlobe().computePointFromPosition(dc.getViewportCenterPosition());
-		Rect viewport = dc.getView().getViewport();
-
-		int x = (int) viewport.width / 2;
-		for (int y = (int) (0.5 * viewport.height); y >= 0; y--) {
-			// point
-			Point point = new Point(x, y);
-			Position pos = new Position();
-			boolean calculated = dc.getView().computePositionFromScreenPoint(dc.getGlobe(), point, pos);// computePositionFromScreenPoint(x, y);
-			if (!calculated) continue;
-
-			return dc.getGlobe().computePointFromPosition(pos.latitude, pos.longitude, 0d);
-		}
-
-		return null;
-	}
-
-	protected Vec4 getReferencePoint(DrawContext dc) {
-		return this.computeReferencePoint(dc);
-	}
-
-	// ============== Rendering ======================= //
-	// ============== Rendering ======================= //
-	// ============== Rendering ======================= //
-
-	@Override
-	protected void doRender(DrawContext dc) {
-		if (dc.getSurfaceGeometry() == null || dc.getSurfaceGeometry().size() < 1) return;
-
-		this.assembleTiles(dc);
-
-		if (!this.currentTiles.isEmpty()) {
-			// TODO: apply opacity and transparent texture support
-
-			dc.getSurfaceTileRenderer().renderTiles(dc, this.currentTiles);
-
-			// Check texture expiration. Memory-cached textures are checked for expiration only when an explicit,
-			// non-zero expiry time has been set for the layer. If none has been set, the expiry times of the layer's
-			// individual levels are used, but only for images in the local file cache, not textures in memory. This is
-			// to avoid incurring the overhead of checking expiration of in-memory textures, a very rarely used feature.
-			if (this.getExpiryTime() > 0 && this.getExpiryTime() < System.currentTimeMillis()) this.checkTextureExpiration(dc, this.currentTiles);
-
-			this.currentTiles.clear();
-		}
-
-		this.sendRequests();
-		this.requestQ.clear();
-
-		// TODO: clear fallback tiles
-	}
-
-	public GpuTextureTile createTile(Sector sector, Level level, int row, int column) {
-		if (sector == null) {
-			String msg = Logging.getMessage("nullValue.SectorIsNull");
-			Logging.error(msg);
-			throw new IllegalArgumentException(msg);
-		}
-
-		if (level == null) {
-			String msg = Logging.getMessage("nullValue.LevelIsNull");
-			Logging.error(msg);
-			throw new IllegalArgumentException(msg);
-		}
-
-		if (row < 0) {
-			String msg = Logging.getMessage("generic.RowIndexOutOfRange", row);
-			Logging.error(msg);
-			throw new IllegalArgumentException(msg);
-		}
-
-		if (column < 0) {
-			String msg = Logging.getMessage("generic.ColumnIndexOutOfRange", column);
-			Logging.error(msg);
-			throw new IllegalArgumentException(msg);
-		}
-
-		return new GpuTextureTile(sector, level, row, column, this.getTextureTileCache());
-	}
-
-	// ============== Tile Assembly ======================= //
-	// ============== Tile Assembly ======================= //
-	// ============== Tile Assembly ======================= //
-
-	protected void assembleTiles(DrawContext dc) {
-		this.currentTiles.clear();
-
-		if (this.topLevelTiles.isEmpty()) this.createTopLevelTiles();
-
-		for (int i = 0; i < this.topLevelTiles.size(); i++) {
-			Tile tile = this.topLevelTiles.get(i);
-
-			this.updateTileExtent(dc, (GpuTextureTile) tile);
-			this.currentAncestorTile = null;
-
-			if (this.isTileVisible(dc, (GpuTextureTile) tile)) this.addTileOrDescendants(dc, (GpuTextureTile) tile);
-		}
-	}
-
-	protected void createTopLevelTiles() {
-		if (this.levels.getFirstLevel() == null) {
-			Logging.warning(Logging.getMessage("generic.FirstLevelIsNull"));
-			return;
-		}
-
-		this.topLevelTiles.clear();
-		// TODO Tile.createTilesForLevel(this.levels.getFirstLevel(), this.levels.getSector(), this, this.topLevelTiles);
-		Tile.createTilesForLevel(this.levels.getFirstLevel(), this.levels.getSector(), this, this.topLevelTiles, this.levels.getTileOrigin());
-
-	}
-
-	protected void addTileOrDescendants(DrawContext dc, GpuTextureTile tile) {
-		this.updateTileExtent(dc, tile);
-
-		if (this.meetsRenderCriteria(dc, tile)) {
-			this.addTile(dc, tile);
-			return;
-		}
-
-		// The incoming tile does not meet the rendering criteria, so it must be subdivided and those subdivisions
-		// tested against the criteria.
-
-		// All tiles that meet the selection criteria are drawn, but some of those tiles will not have textures
-		// associated with them because their texture isn't loaded yet. In this case the tiles use the texture of the
-		// closest ancestor that has a texture loaded. The ancestor is called the currentAncestorTile. A texture
-		// transform is applied during rendering to align the sector's texture coordinates with the appropriate region
-		// of the ancestor's texture.
-
-		MemoryCache cache = this.getTextureTileCache();
-		GpuTextureTile ancestorTile = null;
-
-		try {
-			if (tile.isTextureInMemory(dc.getGpuResourceCache()) || tile.getLevelNumber() == 0) {
-				ancestorTile = this.currentAncestorTile;
-				this.currentAncestorTile = tile;
-			}
-
-			Tile[] subTiles = tile.subdivide(this.levels.getLevel(tile.getLevelNumber() + 1), cache, this);
-			for (Tile child : subTiles) {
-				// Put all sub-tiles in the terrain tile cache to avoid repeatedly allocating them each frame. Sub
-				// tiles are placed in the cache here, and updated when their terrain geometry changes.
-				if (!cache.contains(child.getTileKey())) cache.put(child.getTileKey(), child);
-
-				// Add descendant tiles that intersect the LevelSet's sector and are visible. If half or more of this
-				// tile (in either latitude or longitude) extends beyond the LevelSet's sector, then two or three of its
-				// children will be entirely outside the LevelSet's sector.
-				if (this.levels.getSector().intersects(child.getSector()) && this.isTileVisible(dc, (GpuTextureTile) child)) {
-					this.addTileOrDescendants(dc, (GpuTextureTile) child);
-				}
-			}
-			tile.clearChildList();
-		} finally {
-			if (ancestorTile != null) this.currentAncestorTile = ancestorTile;
-		}
-	}
-
-	protected void addTile(DrawContext dc, GpuTextureTile tile) {
-		tile.setFallbackTile(null);
-
-		// If this tile's level is empty, just ignore it. When the view moves closer to the tile it is subdivided and
-		// an non-empty child level is eventually added.
-		if (tile.getLevel().isEmpty()) return;
-
-		// If the tile's texture is in memory, add it to the list of current tiles and return.
-		if (tile.isTextureInMemory(dc.getGpuResourceCache())) {
-			this.currentTiles.add(tile);
-			return;
-		}
-
-		// The tile's texture is not in memory. Issue a request for the texture data if the tile is not already marked
-		// as an absent resource. We ignore absent resources to avoid flooding the system with requests for resources
-		// that are never resolved.
-		if (!this.levels.isResourceAbsent(tile)) this.requestTile(dc, tile);
-
-		if (this.currentAncestorTile != null) {
-			// If the current ancestor tile's texture is in memory, then use it as this tile's fallback tile and add
-			// this tile to the list of current tiles. Otherwise, we check if the ancestor tile is a level zero tile and
-			// if so issue a request to load it into memory. This is critical to correctly handling the case when an
-			// application is resumed with the view close to the globe. In that case, the level zero tiles are never
-			// initially loaded and the tile that meets the render criteria may have no data. By issuing a request for
-			// level zero ancestor tiles, we ensure that something displays when the application resumes.
-
-			if (this.currentAncestorTile.isTextureInMemory(dc.getGpuResourceCache())) {
-				tile.setFallbackTile(this.currentAncestorTile);
-				this.currentTiles.add(tile);
-			} else if (this.currentAncestorTile.getLevelNumber() == 0) {
-				if (!this.levels.isResourceAbsent(this.currentAncestorTile)) this.requestTile(dc, this.currentAncestorTile);
-			}
-		}
-	}
-
-	protected boolean isTileVisible(DrawContext dc, GpuTextureTile tile) {
-		// TODO: compute extent every frame or periodically update
-		if (tile.getExtent() == null) tile.setExtent(this.computeTileExtent(dc, tile));
-
-		Sector visibleSector = dc.getVisibleSector();
-		Extent extent = tile.getExtent();
-
-		return (visibleSector == null || visibleSector.intersects(tile.getSector())) && (extent == null || dc.getView().getFrustumInModelCoordinates().intersects(extent));
-	}
-
-	protected boolean meetsRenderCriteria(DrawContext dc, GpuTextureTile tile) {
-		return this.levels.isFinalLevel(tile.getLevelNumber()) || !this.needToSubdivide(dc, tile);
-	}
-
-	protected boolean needToSubdivide(DrawContext dc, GpuTextureTile tile) {
-		return tile.mustSubdivide(dc, this.detailHintOrigin + this.detailHint);
-	}
-
-	protected void updateTileExtent(DrawContext dc, GpuTextureTile tile) {
-		// TODO: regenerate the tile extent and reference points whenever the underlying elevation model changes.
-		// TODO: regenerate the tile extent and reference points whenever the vertical exaggeration changes.
-
-		if (tile.getExtent() == null) {
-			tile.setExtent(this.computeTileExtent(dc, tile));
-		}
-
-		// Update the tile's reference points.
-		Vec4[] points = tile.getReferencePoints();
-		if (points == null) {
-			points = new Vec4[] { new Vec4(), new Vec4(), new Vec4(), new Vec4(), new Vec4() };
-			tile.getSector().computeCornerPoints(dc.getGlobe(), dc.getVerticalExaggeration(), points);
-			tile.getSector().computeCentroidPoint(dc.getGlobe(), dc.getVerticalExaggeration(), points[4]);
-			tile.setReferencePoints(points);
-		}
-	}
-
-	protected Extent computeTileExtent(DrawContext dc, GpuTextureTile tile) {
-		return Sector.computeBoundingBox(dc.getGlobe(), dc.getVerticalExaggeration(), tile.getSector());
-	}
-
-	/**
-	 * Returns the memory cache used to cache texture tiles, initializing the cache if it doesn't yet exist.
-	 * 
-	 * @return the memory cache associated with texture tiles.
-	 */
-	protected MemoryCache getTextureTileCache() {
-		if (!WorldWind.getMemoryCacheSet().contains(GpuTextureTile.class.getName())) {
-			long size = Configuration.getLongValue(AVKey.GPU_TEXTURE_TILE_CACHE_SIZE);
-			MemoryCache cache = new BasicMemoryCache((long) (0.8 * size), size);
-			cache.setName("Texture Tiles");
-			WorldWind.getMemoryCacheSet().put(GpuTextureTile.class.getName(), cache);
-		}
-
-		return WorldWind.getMemoryCacheSet().get(GpuTextureTile.class.getName());
-	}
-
-	// **************************************************************//
-	// ********************** Retrieval ***************************//
-	// **************************************************************//
-
-	protected void requestTile(DrawContext dc, GpuTextureTile tile) {
-		Runnable task = this.createRequestTask(dc, tile);
-		if (task == null) {
-			String msg = Logging.getMessage("nullValue.TaskIsNull");
-			Logging.warning(msg);
-			return;
-		}
-
-		this.requestQ.add(task);
-	}
-
-	/**
-	 * Create a task to load a tile.
-	 * 
-	 * @param dc
-	 *            current draw context.
-	 * @param tile
-	 *            tile to load.
-	 * @return new task.
-	 */
-	protected Runnable createRequestTask(DrawContext dc, GpuTextureTile tile) {
-		double priority = this.computeTilePriority(dc, tile);
-		tile.setPriority(priority);
-		return new RequestTask(tile, this, priority);
-	}
-
-	/**
-	 * Compute the priority of loading this tile, based on distance from the eye to the tile's center point. Tiles
-	 * closer to the eye have higher priority than those far from the eye.
-	 * 
-	 * @param dc
-	 *            current draw context.
-	 * @param tile
-	 *            tile for which to compute the priority.
-	 * @return tile priority. A lower number indicates higher priority.
-	 */
-	protected double computeTilePriority(DrawContext dc, GpuTextureTile tile) {
-		// Tile priority is ordered from low (most priority) to high (least priority). Assign the tile priority based
-		// on square distance form the eye point. Since we don't care about the actual distance this enables us to
-		// avoid a square root computation. Tiles further from the eye point are loaded last.
-		return dc.getView().getEyePoint().distanceToSquared3(tile.getExtent().getCenter());
-	}
-
-	/**
-	 * Load a tile. If the tile exists in the file cache, it will be loaded from the file cache. If not, it will be
-	 * requested from the network.
-	 * 
-	 * @param tile
-	 *            tile to load.
-	 */
-	protected void loadTile(GpuTextureTile tile) {
-		URL textureURL = this.getDataFileStore().findFile(tile.getPath(), false);
-		if (textureURL != null) {
-			this.loadTileFromCache(tile, textureURL);
-		} else {
-			this.retrieveTexture(tile, this.createDownloadPostProcessor(tile));
-		}
-	}
-
-	/**
-	 * Load a tile from the file cache.
-	 * 
-	 * @param tile
-	 *            tile to load.
-	 * @param textureURL
-	 *            local URL to the cached resource.
-	 */
-	protected void loadTileFromCache(GpuTextureTile tile, URL textureURL) {
-		GpuTextureData textureData;
-
-		synchronized (this.fileLock) {
-			textureData = this.createTextureData(textureURL);
-		}
-
-		if (textureData != null) {
-			tile.setTextureData(textureData);
-
-			// The tile's size has changed, so update its size in the memory cache.
-			MemoryCache cache = this.getTextureTileCache();
-			if (cache.contains(tile.getTileKey())) cache.put(tile.getTileKey(), tile);
-
-			// Mark the tile as not absent to ensure that it is used, and cause any World Windows containing this layer
-			// to repaint themselves.
-			this.levels.unmarkResourceAbsent(tile);
-			this.firePropertyChange(AVKey.LAYER, null, this);
-		} else {
-			// Assume that something is wrong with the file and delete it.
-			this.getDataFileStore().removeFile(textureURL);
-			String message = Logging.getMessage("generic.DeletedCorruptDataFile", textureURL);
-			Logging.info(message);
-		}
-	}
-
-	protected GpuTextureData createTextureData(URL textureURL) {
-		return GpuTextureData.createTextureData(textureURL);
-	}
-
-	/**
-	 * Create a post processor for a tile retrieval task.
-	 * 
-	 * @param tile
-	 *            tile to create a post processor for.
-	 * @return new post processor.
-	 */
-	protected DownloadPostProcessor createDownloadPostProcessor(GpuTextureTile tile) {
-		return new DownloadPostProcessor(tile, this, this.getDataFileStore());
-	}
-
-	/**
-	 * Retrieve a tile from the network. This method initiates an asynchronous retrieval task and then returns.
-	 * 
-	 * @param tile
-	 *            tile to download.
-	 * @param postProcessor
-	 *            post processor to handle the retrieval.
-	 */
-	protected void retrieveTexture(GpuTextureTile tile, DownloadPostProcessor postProcessor) {
-		this.retrieveRemoteTexture(tile, postProcessor);
-	}
-
-	protected void retrieveRemoteTexture(GpuTextureTile tile, DownloadPostProcessor postProcessor) {
-		if (!this.isNetworkRetrievalEnabled()) {
-			this.getLevels().markResourceAbsent(tile);
-			return;
-		}
-
-		if (!WorldWind.getRetrievalService().isAvailable()) return;
-
-		URL url;
-		try {
-			url = tile.getResourceURL();
-		} catch (MalformedURLException e) {
-			Logging.error(Logging.getMessage("layers.TextureLayer.ExceptionCreatingTextureUrl", tile), e);
-			return;
-		}
-
-		if (WorldWind.getNetworkStatus().isHostUnavailable(url)) {
-			this.getLevels().markResourceAbsent(tile);
-			return;
-		}
-
-		Retriever retriever = URLRetriever.createRetriever(url, postProcessor);
-		if (retriever == null) {
-			Logging.error(Logging.getMessage("layers.TextureLayer.UnknownRetrievalProtocol", url.toString()));
-			return;
-		}
-		retriever.setValue(URLRetriever.EXTRACT_ZIP_ENTRY, "true"); // supports legacy layers
-
-		// Apply any overridden timeouts.
-		Integer connectTimeout = AVListImpl.getIntegerValue(this, AVKey.URL_CONNECT_TIMEOUT);
-		if (connectTimeout != null && connectTimeout > 0) retriever.setConnectTimeout(connectTimeout);
-
-		Integer readTimeout = AVListImpl.getIntegerValue(this, AVKey.URL_READ_TIMEOUT);
-		if (readTimeout != null && readTimeout > 0) retriever.setReadTimeout(readTimeout);
-
-		Integer staleRequestLimit = AVListImpl.getIntegerValue(this, AVKey.RETRIEVAL_QUEUE_STALE_REQUEST_LIMIT);
-		if (staleRequestLimit != null && staleRequestLimit > 0) retriever.setStaleRequestLimit(staleRequestLimit);
-
-		WorldWind.getRetrievalService().runRetriever(retriever, tile.getPriority());
-	}
-
-	protected static class RequestTask implements Runnable, Comparable<RequestTask> {
-		protected GpuTextureTile tile;
-		protected TiledImageLayer layer;
-		protected double priority;
-
-		public RequestTask(GpuTextureTile tile, TiledImageLayer layer, double priority) {
-			if (tile == null) {
-				String msg = Logging.getMessage("nullValue.TileIsNull");
-				Logging.error(msg);
-				throw new IllegalArgumentException(msg);
-			}
-
-			if (layer == null) {
-				String msg = Logging.getMessage("nullValue.LayerIsNull");
-				Logging.error(msg);
-				throw new IllegalArgumentException(msg);
-			}
-
-			this.tile = tile;
-			this.layer = layer;
-			this.priority = priority;
-		}
-
-		public void run() {
-			if (Thread.currentThread().isInterrupted()) return; // This task was cancelled because it's a duplicate or for some other reason.
-
-			this.layer.loadTile(this.tile);
-		}
-
-		public int compareTo(RequestTask that) {
-			if (that == null) return -1;
-
-			return this.priority < that.priority ? -1 : (this.priority > that.priority ? 1 : 0);
-		}
-
-		@Override
-		public boolean equals(Object o) {
-			if (this == o) return true;
-			if (!(o instanceof RequestTask)) return false;
-
-			RequestTask that = (RequestTask) o;
-			return this.tile.equals(that.tile);
-		}
-
-		@Override
-		public int hashCode() {
-			return this.tile.hashCode();
-		}
-
-		@Override
-		public String toString() {
-			return this.tile.toString();
-		}
-	}
-
-	protected static class DownloadPostProcessor extends AbstractRetrievalPostProcessor {
-		protected GpuTextureTile tile;
-		protected TiledImageLayer layer;
-		protected FileStore fileStore;
-
-		public DownloadPostProcessor(GpuTextureTile tile, TiledImageLayer layer, FileStore fileStore) {
-			super(layer);
-
-			this.tile = tile;
-			this.layer = layer;
-			this.fileStore = fileStore;
-		}
-
-		@Override
-		protected void markResourceAbsent() {
-			this.layer.getLevels().markResourceAbsent(this.tile);
-		}
-
-		@Override
-		protected Object getFileLock() {
-			return this.layer.fileLock;
-		}
-
-		@Override
-		protected File doGetOutputFile() {
-			return layer.getDataFileStore().newFile(this.tile.getPath());
-		}
-
-		@Override
-		protected ByteBuffer handleSuccessfulRetrieval() {
-			ByteBuffer buffer = super.handleSuccessfulRetrieval();
-
-			if (buffer != null) {
-				// Fire a property change to denote that the layer's backing data has changed.
-				this.layer.firePropertyChange(AVKey.LAYER, null, this);
-			}
-
-			return buffer;
-		}
-
-		@Override
-		protected ByteBuffer handleTextContent() throws IOException {
-			this.markResourceAbsent();
-
-			return super.handleTextContent();
-		}
-	}
-
-	// **************************************************************//
-	// ******************** Configuration *************************//
-	// **************************************************************//
-	/**
-	 * Creates a configuration document for a TiledImageLayer described by the
-	 * specified params. The returned document may be used as a construction
-	 * parameter to {@link gov.nasa.worldwind.layers.BasicTiledImageLayer}.
-	 * 
-	 * @param params
-	 *            parameters describing the TiledImageLayer.
-	 * @return a configuration document for the TiledImageLayer.
-	 */
-	public static Document createTiledImageLayerConfigDocument(AVList params) {
-		Document doc = WWXML.createDocumentBuilder(true).newDocument();
-
-		Element root = WWXML.setDocumentElement(doc, "Layer");
-		WWXML.setIntegerAttribute(root, "version", 1);
-		WWXML.setTextAttribute(root, "layerType", "TiledImageLayer");
-
-		createTiledImageLayerConfigElements(params, root);
-
-		return doc;
-	}
-
-	/**
-	 * Appends TiledImageLayer configuration parameters as elements to the
-	 * specified context. This appends elements for the following parameters:
-	 * <table>
-	 * <tr>
-	 * <th>Parameter</th>
-	 * <th>Element Path</th>
-	 * <th>Type</th>
-	 * </tr>
-	 * <tr>
-	 * <td>{@link AVKey#SERVICE_NAME}</td>
-	 * <td>Service/@serviceName</td>
-	 * <td>String</td>
-	 * </tr>
-	 * <tr>
-	 * <td>{@link AVKey#IMAGE_FORMAT}</td>
-	 * <td>ImageFormat</td>
-	 * <td>String</td>
-	 * </tr>
-	 * <tr>
-	 * <td>{@link AVKey#AVAILABLE_IMAGE_FORMATS}</td>
-	 * <td>AvailableImageFormats/ImageFormat</td>
-	 * <td>String array</td>
-	 * </tr>
-	 * <tr>
-	 * <td>{@link AVKey#FORCE_LEVEL_ZERO_LOADS}</td>
-	 * <td>ForceLevelZeroLoads</td>
-	 * <td>Boolean</td>
-	 * </tr>
-	 * <tr>
-	 * <td>{@link AVKey#RETAIN_LEVEL_ZERO_TILES}</td>
-	 * <td>RetainLevelZeroTiles</td>
-	 * <td>Boolean</td>
-	 * </tr>
-	 * <tr>
-	 * <td>{@link AVKey#TEXTURE_FORMAT}</td>
-	 * <td>TextureFormat</td>
-	 * <td>String</td>
-	 * </tr>
-	 * <tr>
-	 * <td>{@link AVKey#USE_MIP_MAPS}</td>
-	 * <td>UseMipMaps</td>
-	 * <td>Boolean</td>
-	 * </tr>
-	 * <tr>
-	 * <td>{@link AVKey#USE_TRANSPARENT_TEXTURES}</td>
-	 * <td>UseTransparentTextures</td>
-	 * <td>Boolean</td>
-	 * </tr>
-	 * <tr>
-	 * <td>{@link AVKey#URL_CONNECT_TIMEOUT}</td>
-	 * <td>RetrievalTimeouts/ConnectTimeout/Time</td>
-	 * <td>Integer milliseconds</td>
-	 * </tr>
-	 * <tr>
-	 * <td>{@link AVKey#URL_READ_TIMEOUT}</td>
-	 * <td>RetrievalTimeouts/ReadTimeout/Time</td>
-	 * <td>Integer milliseconds</td>
-	 * </tr>
-	 * <tr>
-	 * <td>{@link AVKey#RETRIEVAL_QUEUE_STALE_REQUEST_LIMIT}</td>
-	 * <td>RetrievalTimeouts/StaleRequestLimit/Time</td>
-	 * <td>Integer milliseconds</td>
-	 * </tr>
-	 * </table>
-	 * This also writes common layer and LevelSet configuration parameters by
-	 * invoking {@link gov.nasa.worldwind.layers.AbstractLayer#createLayerConfigElements(gov.nasa.worldwind.avlist.AVList, org.w3c.dom.Element)} and
-	 * {@link DataConfigurationUtils#createLevelSetConfigElements(gov.nasa.worldwind.avlist.AVList, org.w3c.dom.Element)} .
-	 * 
-	 * @param params
-	 *            the key-value pairs which define the TiledImageLayer
-	 *            configuration parameters.
-	 * @param context
-	 *            the XML document root on which to append TiledImageLayer
-	 *            configuration elements.
-	 * @return a reference to context.
-	 * @throws IllegalArgumentException
-	 *             if either the parameters or the context are null.
-	 */
-	public static Element createTiledImageLayerConfigElements(AVList params, Element context) {
-		if (params == null) {
-			String message = Logging.getMessage("nullValue.ParametersIsNull");
-			Logging.error(message);
-			throw new IllegalArgumentException(message);
-		}
-
-		if (context == null) {
-			String message = Logging.getMessage("nullValue.ContextIsNull");
-			Logging.error(message);
-			throw new IllegalArgumentException(message);
-		}
-
-		XPath xpath = WWXML.makeXPath();
-
-		// Common layer properties.
-		// AbstractLayer.createLayerConfigElements(params, context);
-		AbstractLayer.getLayerConfigParams(context, params);
-
-		// LevelSet properties.
-		// DataConfigurationUtils.createLevelSetConfigElements(params, context);
-
-		DataConfigurationUtils.getLevelSetConfigParams(context, params);
-
-		// Service properties.
-		// Try to get the SERVICE_NAME property, but default to "WWTileService".
-		String s = AVListImpl.getStringValue(params, AVKey.SERVICE_NAME, "WWTileService");
-		if (s != null && s.length() > 0) {
-			// The service element may already exist, in which case we want to
-			// append to it.
-			Element el = WWXML.getElement(context, "Service", xpath);
-			if (el == null) el = WWXML.appendElementPath(context, "Service");
-			WWXML.setTextAttribute(el, "serviceName", s);
-		}
-
-		WWXML.checkAndAppendBooleanElement(params, AVKey.RETRIEVE_PROPERTIES_FROM_SERVICE, context, "RetrievePropertiesFromService");
-
-		// Image format properties.
-		WWXML.checkAndAppendTextElement(params, AVKey.IMAGE_FORMAT, context, "ImageFormat");
-		WWXML.checkAndAppendTextElement(params, AVKey.TEXTURE_FORMAT, context, "TextureFormat");
-
-		Object o = params.getValue(AVKey.AVAILABLE_IMAGE_FORMATS);
-		if (o != null && o instanceof String[]) {
-			String[] strings = (String[]) o;
-			if (strings.length > 0) {
-				// The available image formats element may already exists, in
-				// which case we want to append to it, rather
-				// than create entirely separate paths.
-				Element el = WWXML.getElement(context, "AvailableImageFormats", xpath);
-				if (el == null) el = WWXML.appendElementPath(context, "AvailableImageFormats");
-				WWXML.appendTextArray(el, "ImageFormat", strings);
-			}
-		}
-
-		// Optional behavior properties.
-		WWXML.checkAndAppendBooleanElement(params, AVKey.FORCE_LEVEL_ZERO_LOADS, context, "ForceLevelZeroLoads");
-		WWXML.checkAndAppendBooleanElement(params, AVKey.RETAIN_LEVEL_ZERO_TILES, context, "RetainLevelZeroTiles");
-		// WWXML.checkAndAppendBooleanElement(params, AVKey.USE_MIP_MAPS, context, "UseMipMaps");
-		WWXML.checkAndAppendBooleanElement(params, AVKey.USE_TRANSPARENT_TEXTURES, context, "UseTransparentTextures");
-		WWXML.checkAndAppendDoubleElement(params, AVKey.DETAIL_HINT, context, "DetailHint");
-
-		// Retrieval properties.
-		if (params.getValue(AVKey.URL_CONNECT_TIMEOUT) != null || params.getValue(AVKey.URL_READ_TIMEOUT) != null
-				|| params.getValue(AVKey.RETRIEVAL_QUEUE_STALE_REQUEST_LIMIT) != null) {
-			Element el = WWXML.getElement(context, "RetrievalTimeouts", xpath);
-			if (el == null) el = WWXML.appendElementPath(context, "RetrievalTimeouts");
-
-			WWXML.checkAndAppendTimeElement(params, AVKey.URL_CONNECT_TIMEOUT, el, "ConnectTimeout/Time");
-			WWXML.checkAndAppendTimeElement(params, AVKey.URL_READ_TIMEOUT, el, "ReadTimeout/Time");
-			WWXML.checkAndAppendTimeElement(params, AVKey.RETRIEVAL_QUEUE_STALE_REQUEST_LIMIT, el, "StaleRequestLimit/Time");
-		}
-
-		return context;
-	}
-
-	/**
-	 * Parses TiledImageLayer configuration parameters from the specified DOM document. This writes output as key-value
-	 * pairs to params. If a parameter from the XML document already exists in params, that parameter is ignored.
-	 * Supported key and parameter names are:
-	 * <table>
-	 * <tr>
-	 * <th>Parameter</th>
-	 * <th>Element Path</th>
-	 * <th>Type</th>
-	 * </tr>
-	 * <tr>
-	 * <td>{@link AVKey#SERVICE_NAME}</td>
-	 * <td>Service/@serviceName</td>
-	 * <td>String</td>
-	 * </tr>
-	 * <tr>
-	 * <td>{@link AVKey#IMAGE_FORMAT}</td>
-	 * <td>ImageFormat</td>
-	 * <td>String</td>
-	 * </tr>
-	 * <tr>
-	 * <td>{@link AVKey#AVAILABLE_IMAGE_FORMATS}</td>
-	 * <td>AvailableImageFormats/ImageFormat</td>
-	 * <td>String array</td>
-	 * </tr>
-	 * <tr>
-	 * <td>{@link AVKey#URL_CONNECT_TIMEOUT}</td>
-	 * <td>RetrievalTimeouts/ConnectTimeout/Time</td>
-	 * <td>Integer milliseconds</td>
-	 * </tr>
-	 * <tr>
-	 * <td>{@link AVKey#URL_READ_TIMEOUT}</td>
-	 * <td>RetrievalTimeouts/ReadTimeout/Time</td>
-	 * <td>Integer milliseconds</td>
-	 * </tr>
-	 * <tr>
-	 * <td>{@link AVKey#RETRIEVAL_QUEUE_STALE_REQUEST_LIMIT}</td>
-	 * <td>RetrievalTimeouts/StaleRequestLimit/Time</td>
-	 * <td>Integer milliseconds</td>
-	 * </tr>
-	 * </table>
-	 * This also parses
-	 * common layer and LevelSet configuration parameters by invoking
-	 * {@link gov.nasa.worldwind.layers.AbstractLayer#getLayerConfigParams(org.w3c.dom.Element, gov.nasa.worldwind.avlist.AVList)} and
-	 * {@link gov.nasa.worldwind.util.DataConfigurationUtils#getLevelSetConfigParams(org.w3c.dom.Element, gov.nasa.worldwind.avlist.AVList)}.
-	 * 
-	 * @param domElement
-	 *            the XML document root to parse for TiledImageLayer configuration parameters.
-	 * @param params
-	 *            the output key-value pairs which receive the TiledImageLayer configuration parameters. A null
-	 *            reference is permitted.
-	 * @return a reference to params, or a new AVList if params is null.
-	 * @throws IllegalArgumentException
-	 *             if the document is null.
-	 */
-	public static AVList getTiledImageLayerConfigParams(Element domElement, AVList params) {
-		if (domElement == null) {
-			String message = Logging.getMessage("nullValue.DocumentIsNull");
-			Logging.error(message);
-			throw new IllegalArgumentException(message);
-		}
-
-		if (params == null) params = new AVListImpl();
-
-		XPath xpath = WWXML.makeXPath();
-
-		// Common layer properties.
-		AbstractLayer.getLayerConfigParams(domElement, params);
-
-		// LevelSet properties.
-		DataConfigurationUtils.getLevelSetConfigParams(domElement, params);
-
-		// Image format properties.
-		WWXML.checkAndSetStringParam(domElement, params, AVKey.IMAGE_FORMAT, "ImageFormat", xpath);
-		WWXML.checkAndSetUniqueStringsParam(domElement, params, AVKey.AVAILABLE_IMAGE_FORMATS, "AvailableImageFormats/ImageFormat", xpath);
-
-		// Optional behavior properties.
-		WWXML.checkAndSetDoubleParam(domElement, params, AVKey.DETAIL_HINT, "DetailHint", xpath);
-
-		// Retrieval properties. Convert the Long time values to Integers.
-		WWXML.checkAndSetTimeParamAsInteger(domElement, params, AVKey.URL_CONNECT_TIMEOUT, "RetrievalTimeouts/ConnectTimeout/Time", xpath);
-		WWXML.checkAndSetTimeParamAsInteger(domElement, params, AVKey.URL_READ_TIMEOUT, "RetrievalTimeouts/ReadTimeout/Time", xpath);
-		WWXML.checkAndSetTimeParamAsInteger(domElement, params, AVKey.RETRIEVAL_QUEUE_STALE_REQUEST_LIMIT, "RetrievalTimeouts/StaleRequestLimit/Time", xpath);
-
-		return params;
-	}
-
-	// ============== Bulk Download ======================= //
-	// ============== Bulk Download ======================= //
-	// ============== Bulk Download ======================= //
-
-	/**
-	 * Start a new {@link BulkRetrievalThread} that downloads all imagery for a given sector and resolution to the
-	 * current World Wind file cache, without downloading imagery that is already in the cache.
-	 * <p/>
-	 * This method creates and starts a thread to perform the download. A reference to the thread is returned. To create a downloader that has not been started,
-	 * construct a {@link TiledImageLayerBulkDownloader}.
-	 * <p/>
-	 * Note that the target resolution must be provided in radians of latitude per texel, which is the resolution in meters divided by the globe radius.
-	 * 
-	 * @param sector
-	 *            the sector to download imagery for.
-	 * @param resolution
-	 *            the target resolution, provided in radians of latitude per texel.
-	 * @param listener
-	 *            an optional retrieval listener. May be null.
-	 * @return the {@link BulkRetrievalThread} executing the retrieval or <code>null</code> if the specified sector does
-	 *         not intersect the layer bounding sector.
-	 * @throws IllegalArgumentException
-	 *             if the sector is null or the resolution is less than zero.
-	 * @see TiledImageLayerBulkDownloader
-	 */
-	public BulkRetrievalThread makeLocal(Sector sector, double resolution, BulkRetrievalListener listener) {
-		return makeLocal(sector, resolution, null, listener);
-	}
-
-	/**
-	 * Start a new {@link BulkRetrievalThread} that downloads all imagery for a given sector and resolution to a
-	 * specified {@link FileStore}, without downloading imagery that is already in the file store.
-	 * <p/>
-	 * This method creates and starts a thread to perform the download. A reference to the thread is returned. To create a downloader that has not been started,
-	 * construct a {@link TiledImageLayerBulkDownloader}.
-	 * <p/>
-	 * Note that the target resolution must be provided in radians of latitude per texel, which is the resolution in meters divided by the globe radius.
-	 * 
-	 * @param sector
-	 *            the sector to download data for.
-	 * @param resolution
-	 *            the target resolution, provided in radians of latitude per texel.
-	 * @param fileStore
-	 *            the file store in which to place the downloaded imagery. If null the current World Wind file
-	 *            cache is used.
-	 * @param listener
-	 *            an optional retrieval listener. May be null.
-	 * @return the {@link BulkRetrievalThread} executing the retrieval or <code>null</code> if the specified sector does
-	 *         not intersect the layer bounding sector.
-	 * @throws IllegalArgumentException
-	 *             if the sector is null or the resolution is less than zero.
-	 * @see TiledImageLayerBulkDownloader
-	 */
-	public BulkRetrievalThread makeLocal(Sector sector, double resolution, FileStore fileStore, BulkRetrievalListener listener) {
-		Sector targetSector = sector != null ? getLevels().getSector().intersection(sector) : null;
-		if (targetSector == null) return null;
-
-		TiledImageLayerBulkDownloader thread = new TiledImageLayerBulkDownloader(this, targetSector, resolution, fileStore != null ? fileStore : this.getDataFileStore(), listener);
-		thread.setDaemon(true);
-		thread.start();
-		return thread;
-	}
-
-	/**
-	 * Get the estimated size in bytes of the imagery not in the World Wind file cache for the given sector and
-	 * resolution.
-	 * <p/>
-	 * Note that the target resolution must be provided in radians of latitude per texel, which is the resolution in meters divided by the globe radius.
-	 * 
-	 * @param sector
-	 *            the sector to estimate.
-	 * @param resolution
-	 *            the target resolution, provided in radians of latitude per texel.
-	 * @return the estimated size in bytes of the missing imagery.
-	 * @throws IllegalArgumentException
-	 *             if the sector is null or the resolution is less than zero.
-	 */
-	public long getEstimatedMissingDataSize(Sector sector, double resolution) {
-		return this.getEstimatedMissingDataSize(sector, resolution, null);
-	}
-
-	/**
-	 * Get the estimated size in bytes of the imagery not in a specified file store for a specified sector and
-	 * resolution.
-	 * <p/>
-	 * Note that the target resolution must be provided in radians of latitude per texel, which is the resolution in meters divided by the globe radius.
-	 * 
-	 * @param sector
-	 *            the sector to estimate.
-	 * @param resolution
-	 *            the target resolution, provided in radians of latitude per texel.
-	 * @param fileStore
-	 *            the file store to examine. If null the current World Wind file cache is used.
-	 * @return the estimated size in byte of the missing imagery.
-	 * @throws IllegalArgumentException
-	 *             if the sector is null or the resolution is less than zero.
-	 */
-	public long getEstimatedMissingDataSize(Sector sector, double resolution, FileStore fileStore) {
-		Sector targetSector = sector != null ? getLevels().getSector().intersection(sector) : null;
-		if (targetSector == null) return 0;
-
-		TiledImageLayerBulkDownloader downloader = new TiledImageLayerBulkDownloader(this, sector, resolution, fileStore != null ? fileStore : this.getDataFileStore(), null);
-
-		return downloader.getEstimatedMissingDataSize();
-	}
-
-	protected boolean isTextureFileExpired(GpuTextureTile tile, java.net.URL textureURL, FileStore fileStore) {
-		if (!WWIO.isFileOutOfDate(textureURL, tile.getLevel().getExpiryTime())) return false;
-
-		// The file has expired. Delete it.
-		fileStore.removeFile(textureURL);
-		String message = Logging.getMessage("generic.DataFileExpired", textureURL);
-		Logging.verbose(message);
-		return true;
-	}
-
-	public int computeLevelForResolution(Sector sector, double resolution) {
-		if (sector == null) {
-			String message = Logging.getMessage("nullValue.SectorIsNull");
-			Logging.error(message);
-			throw new IllegalStateException(message);
-		}
-
-		// Find the first level exceeding the desired resolution
-		double texelSize;
-		Level targetLevel = this.levels.getLastLevel();
-		for (int i = 0; i < this.getLevels().getLastLevel().getLevelNumber(); i++) {
-			if (this.levels.isLevelEmpty(i)) continue;
-
-			texelSize = this.levels.getLevel(i).getTexelSize();
-			if (texelSize > resolution) continue;
-
-			targetLevel = this.levels.getLevel(i);
-			break;
-		}
-
-		// Choose the level closest to the resolution desired
-		if (targetLevel.getLevelNumber() != 0 && !this.levels.isLevelEmpty(targetLevel.getLevelNumber() - 1)) {
-			Level nextLowerLevel = this.levels.getLevel(targetLevel.getLevelNumber() - 1);
-			double dless = Math.abs(nextLowerLevel.getTexelSize() - resolution);
-			double dmore = Math.abs(targetLevel.getTexelSize() - resolution);
-			if (dless < dmore) targetLevel = nextLowerLevel;
-		}
-
-		Logging.verbose(Logging.getMessage("layers.TiledImageLayer.LevelSelection", targetLevel.getLevelNumber(), Double.toString(targetLevel.getTexelSize())));
-		return targetLevel.getLevelNumber();
-	}
-
-	public long countImagesInSector(Sector sector, int levelNumber) {
-		if (sector == null) {
-			String msg = Logging.getMessage("nullValue.SectorIsNull");
-			Logging.error(msg);
-			throw new IllegalArgumentException(msg);
-		}
-
-		Level targetLevel = this.levels.getLastLevel();
-		if (levelNumber >= 0) {
-			for (int i = levelNumber; i < this.getLevels().getLastLevel().getLevelNumber(); i++) {
-				if (this.levels.isLevelEmpty(i)) continue;
-
-				targetLevel = this.levels.getLevel(i);
-				break;
-			}
-		}
-
-		// Collect all the tiles intersecting the input sector.
-		LatLon delta = targetLevel.getTileDelta();
-		LatLon origin = this.levels.getTileOrigin();
-		int nwRow = Tile.computeRow(delta.latitude, sector.maxLatitude, origin.latitude);
-		int nwCol = Tile.computeColumn(delta.longitude, sector.minLongitude, origin.longitude);
-		int seRow = Tile.computeRow(delta.latitude, sector.minLatitude, origin.latitude);
-		int seCol = Tile.computeColumn(delta.longitude, sector.maxLongitude, origin.longitude);
-
-		long numRows = nwRow - seRow + 1;
-		long numCols = seCol - nwCol + 1;
-
-		return numRows * numCols;
-	}
-
-	public GpuTextureTile[][] getTilesInSector(Sector sector, int levelNumber) {
-		if (sector == null) {
-			String msg = Logging.getMessage("nullValue.SectorIsNull");
-			Logging.error(msg);
-			throw new IllegalArgumentException(msg);
-		}
-
-		Level targetLevel = this.levels.getLastLevel();
-		if (levelNumber >= 0) {
-			for (int i = levelNumber; i < this.getLevels().getLastLevel().getLevelNumber(); i++) {
-				if (this.levels.isLevelEmpty(i)) continue;
-
-				targetLevel = this.levels.getLevel(i);
-				break;
-			}
-		}
-
-		// Collect all the tiles intersecting the input sector.
-		LatLon delta = targetLevel.getTileDelta();
-		LatLon origin = this.levels.getTileOrigin();
-		int nwRow = Tile.computeRow(delta.latitude, sector.maxLatitude, origin.latitude);
-		int nwCol = Tile.computeColumn(delta.longitude, sector.minLongitude, origin.longitude);
-		int seRow = Tile.computeRow(delta.latitude, sector.minLatitude, origin.latitude);
-		int seCol = Tile.computeColumn(delta.longitude, sector.maxLongitude, origin.longitude);
-
-		int numRows = nwRow - seRow + 1;
-		int numCols = seCol - nwCol + 1;
-		GpuTextureTile[][] sectorTiles = new GpuTextureTile[numRows][numCols];
-
-		for (int row = nwRow; row >= seRow; row--) {
-			for (int col = nwCol; col <= seCol; col++) {
-				TileKey key = new TileKey(targetLevel.getLevelNumber(), row, col, targetLevel.getCacheName());
-				Sector tileSector = this.levels.computeSectorForKey(key);
-				sectorTiles[nwRow - row][col - nwCol] = this.createTile(tileSector, targetLevel, row, col);
-			}
-		}
-
-		return sectorTiles;
-	}
-}
-=======
-/*
- * Copyright (C) 2012 United States Government as represented by the Administrator of the
- * National Aeronautics and Space Administration.
- * All Rights Reserved.
- */
-package gov.nasa.worldwind.layers;
-
 import android.graphics.Color;
 import android.graphics.Paint;
 import android.graphics.Point;
 import android.opengl.GLES20;
-import gov.nasa.worldwind.Configuration;
-import gov.nasa.worldwind.WorldWind;
-import gov.nasa.worldwind.WorldWindowImpl;
-import gov.nasa.worldwind.avlist.AVKey;
-import gov.nasa.worldwind.avlist.AVList;
-import gov.nasa.worldwind.avlist.AVListImpl;
-import gov.nasa.worldwind.cache.BasicMemoryCache;
-import gov.nasa.worldwind.cache.FileStore;
-import gov.nasa.worldwind.cache.MemoryCache;
-import gov.nasa.worldwind.geom.*;
-import gov.nasa.worldwind.render.DrawContext;
-import gov.nasa.worldwind.render.GpuTextureTile;
-import gov.nasa.worldwind.render.Renderable;
-import gov.nasa.worldwind.render.TextRenderer;
-import gov.nasa.worldwind.util.*;
-import org.w3c.dom.Document;
-import org.w3c.dom.Element;
-
-import javax.xml.xpath.XPath;
-import java.util.ArrayList;
-import java.util.List;
-import java.util.concurrent.PriorityBlockingQueue;
 
 /**
  * Edited By: Nicola Dorigatti, Trilogis
@@ -2336,5 +1033,4 @@
 
 		return sectorTiles;
 	}
-}
->>>>>>> 21e35512
+}